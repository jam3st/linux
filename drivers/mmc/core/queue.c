/*
 *  Copyright (C) 2003 Russell King, All Rights Reserved.
 *  Copyright 2006-2007 Pierre Ossman
 *
 * This program is free software; you can redistribute it and/or modify
 * it under the terms of the GNU General Public License version 2 as
 * published by the Free Software Foundation.
 *
 */
#include <linux/slab.h>
#include <linux/module.h>
#include <linux/blkdev.h>
#include <linux/freezer.h>
#include <linux/kthread.h>
#include <linux/scatterlist.h>
#include <linux/dma-mapping.h>

#include <linux/mmc/card.h>
#include <linux/mmc/host.h>

#include "queue.h"
#include "block.h"
#include "core.h"
#include "card.h"
#include "host.h"

static inline bool mmc_cqe_dcmd_busy(struct mmc_queue *mq)
{
	/* Allow only 1 DCMD at a time */
	return mq->in_flight[MMC_ISSUE_DCMD];
}

<<<<<<< HEAD
	if (mq && mmc_card_removed(mq->card))
		return BLKPREP_KILL;
=======
void mmc_cqe_check_busy(struct mmc_queue *mq)
{
	if ((mq->cqe_busy & MMC_CQE_DCMD_BUSY) && !mmc_cqe_dcmd_busy(mq))
		mq->cqe_busy &= ~MMC_CQE_DCMD_BUSY;
>>>>>>> 661e50bc

	mq->cqe_busy &= ~MMC_CQE_QUEUE_FULL;
}

static inline bool mmc_cqe_can_dcmd(struct mmc_host *host)
{
	return host->caps2 & MMC_CAP2_CQE_DCMD;
}

static enum mmc_issue_type mmc_cqe_issue_type(struct mmc_host *host,
					      struct request *req)
{
	switch (req_op(req)) {
	case REQ_OP_DRV_IN:
	case REQ_OP_DRV_OUT:
	case REQ_OP_DISCARD:
	case REQ_OP_SECURE_ERASE:
		return MMC_ISSUE_SYNC;
	case REQ_OP_FLUSH:
		return mmc_cqe_can_dcmd(host) ? MMC_ISSUE_DCMD : MMC_ISSUE_SYNC;
	default:
		return MMC_ISSUE_ASYNC;
	}
}

enum mmc_issue_type mmc_issue_type(struct mmc_queue *mq, struct request *req)
{
	struct mmc_host *host = mq->card->host;

	if (mq->use_cqe)
		return mmc_cqe_issue_type(host, req);

	if (req_op(req) == REQ_OP_READ || req_op(req) == REQ_OP_WRITE)
		return MMC_ISSUE_ASYNC;

	return MMC_ISSUE_SYNC;
}

static void __mmc_cqe_recovery_notifier(struct mmc_queue *mq)
{
	if (!mq->recovery_needed) {
		mq->recovery_needed = true;
		schedule_work(&mq->recovery_work);
	}
}

void mmc_cqe_recovery_notifier(struct mmc_request *mrq)
{
	struct mmc_queue_req *mqrq = container_of(mrq, struct mmc_queue_req,
						  brq.mrq);
	struct request *req = mmc_queue_req_to_req(mqrq);
	struct request_queue *q = req->q;
	struct mmc_queue *mq = q->queuedata;
	unsigned long flags;

	spin_lock_irqsave(q->queue_lock, flags);
	__mmc_cqe_recovery_notifier(mq);
	spin_unlock_irqrestore(q->queue_lock, flags);
}

static enum blk_eh_timer_return mmc_cqe_timed_out(struct request *req)
{
	struct mmc_queue_req *mqrq = req_to_mmc_queue_req(req);
	struct mmc_request *mrq = &mqrq->brq.mrq;
	struct mmc_queue *mq = req->q->queuedata;
	struct mmc_host *host = mq->card->host;
	enum mmc_issue_type issue_type = mmc_issue_type(mq, req);
	bool recovery_needed = false;

	switch (issue_type) {
	case MMC_ISSUE_ASYNC:
	case MMC_ISSUE_DCMD:
		if (host->cqe_ops->cqe_timeout(host, mrq, &recovery_needed)) {
			if (recovery_needed)
				__mmc_cqe_recovery_notifier(mq);
			return BLK_EH_RESET_TIMER;
		}
		/* No timeout */
		return BLK_EH_HANDLED;
	default:
		/* Timeout is handled by mmc core */
		return BLK_EH_RESET_TIMER;
	}
}

static enum blk_eh_timer_return mmc_mq_timed_out(struct request *req,
						 bool reserved)
{
	struct request_queue *q = req->q;
	struct mmc_queue *mq = q->queuedata;
	unsigned long flags;
	int ret;

	spin_lock_irqsave(q->queue_lock, flags);

	if (mq->recovery_needed || !mq->use_cqe)
		ret = BLK_EH_RESET_TIMER;
	else
		ret = mmc_cqe_timed_out(req);

	spin_unlock_irqrestore(q->queue_lock, flags);

	return ret;
}

static void mmc_mq_recovery_handler(struct work_struct *work)
{
	struct mmc_queue *mq = container_of(work, struct mmc_queue,
					    recovery_work);
	struct request_queue *q = mq->queue;

	mmc_get_card(mq->card, &mq->ctx);

	mq->in_recovery = true;

	if (mq->use_cqe)
		mmc_blk_cqe_recovery(mq);
	else
		mmc_blk_mq_recovery(mq);

	mq->in_recovery = false;

	spin_lock_irq(q->queue_lock);
	mq->recovery_needed = false;
	spin_unlock_irq(q->queue_lock);

	mmc_put_card(mq->card, &mq->ctx);

	blk_mq_run_hw_queues(q, true);
}

static struct scatterlist *mmc_alloc_sg(int sg_len, gfp_t gfp)
{
	struct scatterlist *sg;

	sg = kmalloc_array(sg_len, sizeof(*sg), gfp);
	if (sg)
		sg_init_table(sg, sg_len);

	return sg;
}

static void mmc_queue_setup_discard(struct request_queue *q,
				    struct mmc_card *card)
{
	unsigned max_discard;

	max_discard = mmc_calc_max_discard(card);
	if (!max_discard)
		return;

	queue_flag_set_unlocked(QUEUE_FLAG_DISCARD, q);
	blk_queue_max_discard_sectors(q, max_discard);
	q->limits.discard_granularity = card->pref_erase << 9;
	/* granularity must not be greater than max. discard */
	if (card->pref_erase > max_discard)
		q->limits.discard_granularity = 0;
	if (mmc_can_secure_erase_trim(card))
		queue_flag_set_unlocked(QUEUE_FLAG_SECERASE, q);
}

/**
 * mmc_init_request() - initialize the MMC-specific per-request data
 * @q: the request queue
 * @req: the request
 * @gfp: memory allocation policy
 */
static int __mmc_init_request(struct mmc_queue *mq, struct request *req,
			      gfp_t gfp)
{
	struct mmc_queue_req *mq_rq = req_to_mmc_queue_req(req);
	struct mmc_card *card = mq->card;
	struct mmc_host *host = card->host;

	mq_rq->sg = mmc_alloc_sg(host->max_segs, gfp);
	if (!mq_rq->sg)
		return -ENOMEM;

	return 0;
}

static void mmc_exit_request(struct request_queue *q, struct request *req)
{
	struct mmc_queue_req *mq_rq = req_to_mmc_queue_req(req);

	kfree(mq_rq->sg);
	mq_rq->sg = NULL;
}

<<<<<<< HEAD
static void mmc_setup_queue(struct mmc_queue *mq, struct mmc_card *card)
{
	struct mmc_host *host = card->host;
	u64 limit = BLK_BOUNCE_HIGH;

	if (mmc_dev(host)->dma_mask && *mmc_dev(host)->dma_mask)
		limit = (u64)dma_max_pfn(mmc_dev(host)) << PAGE_SHIFT;

	queue_flag_set_unlocked(QUEUE_FLAG_NONROT, mq->queue);
	queue_flag_clear_unlocked(QUEUE_FLAG_ADD_RANDOM, mq->queue);
	if (mmc_can_erase(card))
		mmc_queue_setup_discard(mq->queue, card);

	blk_queue_bounce_limit(mq->queue, limit);
	blk_queue_max_hw_sectors(mq->queue,
		min(host->max_blk_count, host->max_req_size / 512));
	blk_queue_max_segments(mq->queue, host->max_segs);
	blk_queue_max_segment_size(mq->queue, host->max_seg_size);

	/* Initialize thread_sem even if it is not used */
	sema_init(&mq->thread_sem, 1);
}

/**
 * mmc_init_queue - initialise a queue structure.
 * @mq: mmc queue
 * @card: mmc card to attach this queue
 * @lock: queue lock
 * @subname: partition subname
 *
 * Initialise a MMC card request queue.
=======
static int mmc_mq_init_request(struct blk_mq_tag_set *set, struct request *req,
			       unsigned int hctx_idx, unsigned int numa_node)
{
	return __mmc_init_request(set->driver_data, req, GFP_KERNEL);
}

static void mmc_mq_exit_request(struct blk_mq_tag_set *set, struct request *req,
				unsigned int hctx_idx)
{
	struct mmc_queue *mq = set->driver_data;

	mmc_exit_request(mq->queue, req);
}

/*
 * We use BLK_MQ_F_BLOCKING and have only 1 hardware queue, which means requests
 * will not be dispatched in parallel.
>>>>>>> 661e50bc
 */
static blk_status_t mmc_mq_queue_rq(struct blk_mq_hw_ctx *hctx,
				    const struct blk_mq_queue_data *bd)
{
	struct request *req = bd->rq;
	struct request_queue *q = req->q;
	struct mmc_queue *mq = q->queuedata;
	struct mmc_card *card = mq->card;
	struct mmc_host *host = card->host;
	enum mmc_issue_type issue_type;
	enum mmc_issued issued;
	bool get_card, cqe_retune_ok;
	int ret;

	if (mmc_card_removed(mq->card)) {
		req->rq_flags |= RQF_QUIET;
		return BLK_STS_IOERR;
	}

	issue_type = mmc_issue_type(mq, req);

	spin_lock_irq(q->queue_lock);

	if (mq->recovery_needed) {
		spin_unlock_irq(q->queue_lock);
		return BLK_STS_RESOURCE;
	}

	switch (issue_type) {
	case MMC_ISSUE_DCMD:
		if (mmc_cqe_dcmd_busy(mq)) {
			mq->cqe_busy |= MMC_CQE_DCMD_BUSY;
			spin_unlock_irq(q->queue_lock);
			return BLK_STS_RESOURCE;
		}
		break;
	case MMC_ISSUE_ASYNC:
		break;
	default:
		/*
		 * Timeouts are handled by mmc core, and we don't have a host
		 * API to abort requests, so we can't handle the timeout anyway.
		 * However, when the timeout happens, blk_mq_complete_request()
		 * no longer works (to stop the request disappearing under us).
		 * To avoid racing with that, set a large timeout.
		 */
		req->timeout = 600 * HZ;
		break;
	}

	mq->in_flight[issue_type] += 1;
	get_card = (mmc_tot_in_flight(mq) == 1);
	cqe_retune_ok = (mmc_cqe_qcnt(mq) == 1);

	spin_unlock_irq(q->queue_lock);

	if (!(req->rq_flags & RQF_DONTPREP)) {
		req_to_mmc_queue_req(req)->retries = 0;
		req->rq_flags |= RQF_DONTPREP;
	}

	if (get_card)
		mmc_get_card(card, &mq->ctx);

	if (mq->use_cqe) {
		host->retune_now = host->need_retune && cqe_retune_ok &&
				   !host->hold_retune;
	}

	blk_mq_start_request(req);

	issued = mmc_blk_mq_issue_rq(mq, req);

	switch (issued) {
	case MMC_REQ_BUSY:
		ret = BLK_STS_RESOURCE;
		break;
	case MMC_REQ_FAILED_TO_START:
		ret = BLK_STS_IOERR;
		break;
	default:
		ret = BLK_STS_OK;
		break;
	}

	if (issued != MMC_REQ_STARTED) {
		bool put_card = false;

		spin_lock_irq(q->queue_lock);
		mq->in_flight[issue_type] -= 1;
		if (mmc_tot_in_flight(mq) == 0)
			put_card = true;
		spin_unlock_irq(q->queue_lock);
		if (put_card)
			mmc_put_card(card, &mq->ctx);
	}

	return ret;
}

static const struct blk_mq_ops mmc_mq_ops = {
	.queue_rq	= mmc_mq_queue_rq,
	.init_request	= mmc_mq_init_request,
	.exit_request	= mmc_mq_exit_request,
	.complete	= mmc_blk_mq_complete,
	.timeout	= mmc_mq_timed_out,
};

static void mmc_setup_queue(struct mmc_queue *mq, struct mmc_card *card)
{
	struct mmc_host *host = card->host;
<<<<<<< HEAD
	int ret = -ENOMEM;

	mq->card = card;
	mq->queue = blk_alloc_queue(GFP_KERNEL);
	if (!mq->queue)
		return -ENOMEM;
	mq->queue->queue_lock = lock;
	mq->queue->request_fn = mmc_request_fn;
	mq->queue->init_rq_fn = mmc_init_request;
	mq->queue->exit_rq_fn = mmc_exit_request;
	mq->queue->cmd_size = sizeof(struct mmc_queue_req);
	mq->queue->queuedata = mq;
	mq->qcnt = 0;
	ret = blk_init_allocated_queue(mq->queue);
	if (ret) {
		blk_cleanup_queue(mq->queue);
		return ret;
	}

	blk_queue_prep_rq(mq->queue, mmc_prep_request);

	mmc_setup_queue(mq, card);
=======
	u64 limit = BLK_BOUNCE_HIGH;

	if (mmc_dev(host)->dma_mask && *mmc_dev(host)->dma_mask)
		limit = (u64)dma_max_pfn(mmc_dev(host)) << PAGE_SHIFT;

	queue_flag_set_unlocked(QUEUE_FLAG_NONROT, mq->queue);
	queue_flag_clear_unlocked(QUEUE_FLAG_ADD_RANDOM, mq->queue);
	if (mmc_can_erase(card))
		mmc_queue_setup_discard(mq->queue, card);

	blk_queue_bounce_limit(mq->queue, limit);
	blk_queue_max_hw_sectors(mq->queue,
		min(host->max_blk_count, host->max_req_size / 512));
	blk_queue_max_segments(mq->queue, host->max_segs);
	blk_queue_max_segment_size(mq->queue, host->max_seg_size);

	INIT_WORK(&mq->recovery_work, mmc_mq_recovery_handler);
	INIT_WORK(&mq->complete_work, mmc_blk_mq_complete_work);

	mutex_init(&mq->complete_lock);
>>>>>>> 661e50bc

	init_waitqueue_head(&mq->wait);
}

static int mmc_mq_init_queue(struct mmc_queue *mq, int q_depth,
			     const struct blk_mq_ops *mq_ops, spinlock_t *lock)
{
	int ret;

	memset(&mq->tag_set, 0, sizeof(mq->tag_set));
	mq->tag_set.ops = mq_ops;
	mq->tag_set.queue_depth = q_depth;
	mq->tag_set.numa_node = NUMA_NO_NODE;
	mq->tag_set.flags = BLK_MQ_F_SHOULD_MERGE | BLK_MQ_F_SG_MERGE |
			    BLK_MQ_F_BLOCKING;
	mq->tag_set.nr_hw_queues = 1;
	mq->tag_set.cmd_size = sizeof(struct mmc_queue_req);
	mq->tag_set.driver_data = mq;

	ret = blk_mq_alloc_tag_set(&mq->tag_set);
	if (ret)
		return ret;

	mq->queue = blk_mq_init_queue(&mq->tag_set);
	if (IS_ERR(mq->queue)) {
		ret = PTR_ERR(mq->queue);
		goto free_tag_set;
	}

	mq->queue->queue_lock = lock;
	mq->queue->queuedata = mq;

	return 0;

free_tag_set:
	blk_mq_free_tag_set(&mq->tag_set);

	return ret;
}

/* Set queue depth to get a reasonable value for q->nr_requests */
#define MMC_QUEUE_DEPTH 64

static int mmc_mq_init(struct mmc_queue *mq, struct mmc_card *card,
			 spinlock_t *lock)
{
	struct mmc_host *host = card->host;
	int q_depth;
	int ret;

	/*
	 * The queue depth for CQE must match the hardware because the request
	 * tag is used to index the hardware queue.
	 */
	if (mq->use_cqe)
		q_depth = min_t(int, card->ext_csd.cmdq_depth, host->cqe_qdepth);
	else
		q_depth = MMC_QUEUE_DEPTH;

	ret = mmc_mq_init_queue(mq, q_depth, &mmc_mq_ops, lock);
	if (ret)
		return ret;

	blk_queue_rq_timeout(mq->queue, 60 * HZ);

	mmc_setup_queue(mq, card);

	return 0;
}

/**
 * mmc_init_queue - initialise a queue structure.
 * @mq: mmc queue
 * @card: mmc card to attach this queue
 * @lock: queue lock
 * @subname: partition subname
 *
 * Initialise a MMC card request queue.
 */
int mmc_init_queue(struct mmc_queue *mq, struct mmc_card *card,
		   spinlock_t *lock, const char *subname)
{
	struct mmc_host *host = card->host;

	mq->card = card;

	mq->use_cqe = host->cqe_enabled;

	return mmc_mq_init(mq, card, lock);
}

void mmc_queue_suspend(struct mmc_queue *mq)
{
	blk_mq_quiesce_queue(mq->queue);

	/*
	 * The host remains claimed while there are outstanding requests, so
	 * simply claiming and releasing here ensures there are none.
	 */
	mmc_claim_host(mq->card->host);
	mmc_release_host(mq->card->host);
}

void mmc_queue_resume(struct mmc_queue *mq)
{
	blk_mq_unquiesce_queue(mq->queue);
}

void mmc_cleanup_queue(struct mmc_queue *mq)
{
	struct request_queue *q = mq->queue;

	/*
	 * The legacy code handled the possibility of being suspended,
	 * so do that here too.
	 */
	if (blk_queue_quiesced(q))
		blk_mq_unquiesce_queue(q);

	blk_cleanup_queue(q);

	/*
	 * A request can be completed before the next request, potentially
	 * leaving a complete_work with nothing to do. Such a work item might
	 * still be queued at this point. Flush it.
	 */
	flush_work(&mq->complete_work);

	mq->card = NULL;
}

/*
 * Prepare the sg list(s) to be handed of to the host driver
 */
unsigned int mmc_queue_map_sg(struct mmc_queue *mq, struct mmc_queue_req *mqrq)
{
	struct request *req = mmc_queue_req_to_req(mqrq);

	return blk_rq_map_sg(mq->queue, req, mqrq->sg);
}<|MERGE_RESOLUTION|>--- conflicted
+++ resolved
@@ -30,15 +30,10 @@
 	return mq->in_flight[MMC_ISSUE_DCMD];
 }
 
-<<<<<<< HEAD
-	if (mq && mmc_card_removed(mq->card))
-		return BLKPREP_KILL;
-=======
 void mmc_cqe_check_busy(struct mmc_queue *mq)
 {
 	if ((mq->cqe_busy & MMC_CQE_DCMD_BUSY) && !mmc_cqe_dcmd_busy(mq))
 		mq->cqe_busy &= ~MMC_CQE_DCMD_BUSY;
->>>>>>> 661e50bc
 
 	mq->cqe_busy &= ~MMC_CQE_QUEUE_FULL;
 }
@@ -228,39 +223,6 @@
 	mq_rq->sg = NULL;
 }
 
-<<<<<<< HEAD
-static void mmc_setup_queue(struct mmc_queue *mq, struct mmc_card *card)
-{
-	struct mmc_host *host = card->host;
-	u64 limit = BLK_BOUNCE_HIGH;
-
-	if (mmc_dev(host)->dma_mask && *mmc_dev(host)->dma_mask)
-		limit = (u64)dma_max_pfn(mmc_dev(host)) << PAGE_SHIFT;
-
-	queue_flag_set_unlocked(QUEUE_FLAG_NONROT, mq->queue);
-	queue_flag_clear_unlocked(QUEUE_FLAG_ADD_RANDOM, mq->queue);
-	if (mmc_can_erase(card))
-		mmc_queue_setup_discard(mq->queue, card);
-
-	blk_queue_bounce_limit(mq->queue, limit);
-	blk_queue_max_hw_sectors(mq->queue,
-		min(host->max_blk_count, host->max_req_size / 512));
-	blk_queue_max_segments(mq->queue, host->max_segs);
-	blk_queue_max_segment_size(mq->queue, host->max_seg_size);
-
-	/* Initialize thread_sem even if it is not used */
-	sema_init(&mq->thread_sem, 1);
-}
-
-/**
- * mmc_init_queue - initialise a queue structure.
- * @mq: mmc queue
- * @card: mmc card to attach this queue
- * @lock: queue lock
- * @subname: partition subname
- *
- * Initialise a MMC card request queue.
-=======
 static int mmc_mq_init_request(struct blk_mq_tag_set *set, struct request *req,
 			       unsigned int hctx_idx, unsigned int numa_node)
 {
@@ -278,7 +240,6 @@
 /*
  * We use BLK_MQ_F_BLOCKING and have only 1 hardware queue, which means requests
  * will not be dispatched in parallel.
->>>>>>> 661e50bc
  */
 static blk_status_t mmc_mq_queue_rq(struct blk_mq_hw_ctx *hctx,
 				    const struct blk_mq_queue_data *bd)
@@ -390,30 +351,6 @@
 static void mmc_setup_queue(struct mmc_queue *mq, struct mmc_card *card)
 {
 	struct mmc_host *host = card->host;
-<<<<<<< HEAD
-	int ret = -ENOMEM;
-
-	mq->card = card;
-	mq->queue = blk_alloc_queue(GFP_KERNEL);
-	if (!mq->queue)
-		return -ENOMEM;
-	mq->queue->queue_lock = lock;
-	mq->queue->request_fn = mmc_request_fn;
-	mq->queue->init_rq_fn = mmc_init_request;
-	mq->queue->exit_rq_fn = mmc_exit_request;
-	mq->queue->cmd_size = sizeof(struct mmc_queue_req);
-	mq->queue->queuedata = mq;
-	mq->qcnt = 0;
-	ret = blk_init_allocated_queue(mq->queue);
-	if (ret) {
-		blk_cleanup_queue(mq->queue);
-		return ret;
-	}
-
-	blk_queue_prep_rq(mq->queue, mmc_prep_request);
-
-	mmc_setup_queue(mq, card);
-=======
 	u64 limit = BLK_BOUNCE_HIGH;
 
 	if (mmc_dev(host)->dma_mask && *mmc_dev(host)->dma_mask)
@@ -434,7 +371,6 @@
 	INIT_WORK(&mq->complete_work, mmc_blk_mq_complete_work);
 
 	mutex_init(&mq->complete_lock);
->>>>>>> 661e50bc
 
 	init_waitqueue_head(&mq->wait);
 }
