/* bnx2x_cmn.h: Broadcom Everest network driver.
 *
 * Copyright (c) 2007-2011 Broadcom Corporation
 *
 * This program is free software; you can redistribute it and/or modify
 * it under the terms of the GNU General Public License as published by
 * the Free Software Foundation.
 *
 * Maintained by: Eilon Greenstein <eilong@broadcom.com>
 * Written by: Eliezer Tamir
 * Based on code from Michael Chan's bnx2 driver
 * UDP CSUM errata workaround by Arik Gendelman
 * Slowpath and fastpath rework by Vladislav Zolotarov
 * Statistics and Link management by Yitchak Gertner
 *
 */
#ifndef BNX2X_CMN_H
#define BNX2X_CMN_H

#include <linux/types.h>
#include <linux/netdevice.h>


#include "bnx2x.h"

extern int num_queues;

/************************ Macros ********************************/
#define BNX2X_PCI_FREE(x, y, size) \
	do { \
		if (x) { \
			dma_free_coherent(&bp->pdev->dev, size, (void *)x, y); \
			x = NULL; \
			y = 0; \
		} \
	} while (0)

#define BNX2X_FREE(x) \
	do { \
		if (x) { \
			kfree((void *)x); \
			x = NULL; \
		} \
	} while (0)

#define BNX2X_PCI_ALLOC(x, y, size) \
	do { \
		x = dma_alloc_coherent(&bp->pdev->dev, size, y, GFP_KERNEL); \
		if (x == NULL) \
			goto alloc_mem_err; \
		memset((void *)x, 0, size); \
	} while (0)

#define BNX2X_ALLOC(x, size) \
	do { \
		x = kzalloc(size, GFP_KERNEL); \
		if (x == NULL) \
			goto alloc_mem_err; \
	} while (0)

/*********************** Interfaces ****************************
 *  Functions that need to be implemented by each driver version
 */

/**
 * bnx2x_initial_phy_init - initialize link parameters structure variables.
 *
 * @bp:		driver handle
 * @load_mode:	current mode
 */
u8 bnx2x_initial_phy_init(struct bnx2x *bp, int load_mode);

/**
 * bnx2x_link_set - configure hw according to link parameters structure.
 *
 * @bp:		driver handle
 */
void bnx2x_link_set(struct bnx2x *bp);

/**
 * bnx2x_link_test - query link status.
 *
 * @bp:		driver handle
 * @is_serdes:	bool
 *
 * Returns 0 if link is UP.
 */
u8 bnx2x_link_test(struct bnx2x *bp, u8 is_serdes);

/**
 * bnx2x__link_status_update - handles link status change.
 *
 * @bp:		driver handle
 */
void bnx2x__link_status_update(struct bnx2x *bp);

/**
 * bnx2x_link_report - report link status to upper layer.
 *
 * @bp:		driver handle
 */
void bnx2x_link_report(struct bnx2x *bp);

/* None-atomic version of bnx2x_link_report() */
void __bnx2x_link_report(struct bnx2x *bp);

/**
 * bnx2x_get_mf_speed - calculate MF speed.
 *
 * @bp:		driver handle
 *
 * Takes into account current linespeed and MF configuration.
 */
u16 bnx2x_get_mf_speed(struct bnx2x *bp);

/**
 * bnx2x_msix_sp_int - MSI-X slowpath interrupt handler
 *
 * @irq:		irq number
 * @dev_instance:	private instance
 */
irqreturn_t bnx2x_msix_sp_int(int irq, void *dev_instance);

/**
 * bnx2x_interrupt - non MSI-X interrupt handler
 *
 * @irq:		irq number
 * @dev_instance:	private instance
 */
irqreturn_t bnx2x_interrupt(int irq, void *dev_instance);
#ifdef BCM_CNIC

/**
 * bnx2x_cnic_notify - send command to cnic driver
 *
 * @bp:		driver handle
 * @cmd:	command
 */
int bnx2x_cnic_notify(struct bnx2x *bp, int cmd);

/**
 * bnx2x_setup_cnic_irq_info - provides cnic with IRQ information
 *
 * @bp:		driver handle
 */
void bnx2x_setup_cnic_irq_info(struct bnx2x *bp);
#endif

/**
 * bnx2x_int_enable - enable HW interrupts.
 *
 * @bp:		driver handle
 */
void bnx2x_int_enable(struct bnx2x *bp);

/**
 * bnx2x_int_disable_sync - disable interrupts.
 *
 * @bp:		driver handle
 * @disable_hw:	true, disable HW interrupts.
 *
 * This function ensures that there are no
 * ISRs or SP DPCs (sp_task) are running after it returns.
 */
void bnx2x_int_disable_sync(struct bnx2x *bp, int disable_hw);

/**
 * bnx2x_init_firmware - loads device firmware
 *
 * @bp:		driver handle
 */
int bnx2x_init_firmware(struct bnx2x *bp);

/**
 * bnx2x_init_hw - init HW blocks according to current initialization stage.
 *
 * @bp:		driver handle
 * @load_code:	COMMON, PORT or FUNCTION
 */
int bnx2x_init_hw(struct bnx2x *bp, u32 load_code);

/**
 * bnx2x_nic_init - init driver internals.
 *
 * @bp:		driver handle
 * @load_code:	COMMON, PORT or FUNCTION
 *
 * Initializes:
 *  - rings
 *  - status blocks
 *  - etc.
 */
void bnx2x_nic_init(struct bnx2x *bp, u32 load_code);

/**
 * bnx2x_alloc_mem - allocate driver's memory.
 *
 * @bp:		driver handle
 */
int bnx2x_alloc_mem(struct bnx2x *bp);

/**
 * bnx2x_free_mem - release driver's memory.
 *
 * @bp:		driver handle
 */
void bnx2x_free_mem(struct bnx2x *bp);

/**
 * bnx2x_setup_client - setup eth client.
 *
 * @bp:		driver handle
 * @fp:		pointer to fastpath structure
 * @is_leading:	boolean
 */
int bnx2x_setup_client(struct bnx2x *bp, struct bnx2x_fastpath *fp,
		       int is_leading);

/**
 * bnx2x_set_num_queues - set number of queues according to mode.
 *
 * @bp:		driver handle
 */
void bnx2x_set_num_queues(struct bnx2x *bp);

/**
 * bnx2x_chip_cleanup - cleanup chip internals.
 *
 * @bp:			driver handle
 * @unload_mode:	COMMON, PORT, FUNCTION
 *
 * - Cleanup MAC configuration.
 * - Closes clients.
 * - etc.
 */
void bnx2x_chip_cleanup(struct bnx2x *bp, int unload_mode);

/**
 * bnx2x_acquire_hw_lock - acquire HW lock.
 *
 * @bp:		driver handle
 * @resource:	resource bit which was locked
 */
int bnx2x_acquire_hw_lock(struct bnx2x *bp, u32 resource);

/**
 * bnx2x_release_hw_lock - release HW lock.
 *
 * @bp:		driver handle
 * @resource:	resource bit which was locked
 */
int bnx2x_release_hw_lock(struct bnx2x *bp, u32 resource);

/**
 * bnx2x_set_eth_mac - configure eth MAC address in the HW
 *
 * @bp:		driver handle
 * @set:	set or clear
 *
 * Configures according to the value in netdev->dev_addr.
 */
void bnx2x_set_eth_mac(struct bnx2x *bp, int set);

#ifdef BCM_CNIC
/**
 * bnx2x_set_fip_eth_mac_addr - Set/Clear FIP MAC(s)
 *
 * @bp:		driver handle
 * @set:	set or clear the CAM entry
 *
 * Used next enties in the CAM after the ETH MAC(s).
 * This function will wait until the ramdord completion returns.
 * Return 0 if cussess, -ENODEV if ramrod doesn't return.
 */
int bnx2x_set_fip_eth_mac_addr(struct bnx2x *bp, int set);

/**
 * bnx2x_set_all_enode_macs - Set/Clear ALL_ENODE mcast MAC.
 *
 * @bp:		driver handle
 * @set:	set or clear
 */
int bnx2x_set_all_enode_macs(struct bnx2x *bp, int set);
#endif

/**
 * bnx2x_set_rx_mode - set MAC filtering configurations.
 *
 * @dev:	netdevice
 *
 * called with netif_tx_lock from dev_mcast.c
 */
void bnx2x_set_rx_mode(struct net_device *dev);

/**
 * bnx2x_set_storm_rx_mode - configure MAC filtering rules in a FW.
 *
 * @bp:		driver handle
 */
void bnx2x_set_storm_rx_mode(struct bnx2x *bp);

/* Parity errors related */
void bnx2x_inc_load_cnt(struct bnx2x *bp);
u32 bnx2x_dec_load_cnt(struct bnx2x *bp);
bool bnx2x_chk_parity_attn(struct bnx2x *bp);
bool bnx2x_reset_is_done(struct bnx2x *bp);
void bnx2x_disable_close_the_gate(struct bnx2x *bp);

/**
 * bnx2x_stats_handle - perform statistics handling according to event.
 *
 * @bp:		driver handle
 * @event:	bnx2x_stats_event
 */
void bnx2x_stats_handle(struct bnx2x *bp, enum bnx2x_stats_event event);

/**
 * bnx2x_sp_event - handle ramrods completion.
 *
 * @fp:		fastpath handle for the event
 * @rr_cqe:	eth_rx_cqe
 */
void bnx2x_sp_event(struct bnx2x_fastpath *fp, union eth_rx_cqe *rr_cqe);

/**
 * bnx2x_func_start - init function
 *
 * @bp:		driver handle
 *
 * Must be called before sending CLIENT_SETUP for the first client.
 */
int bnx2x_func_start(struct bnx2x *bp);

/**
 * bnx2x_ilt_set_info - prepare ILT configurations.
 *
 * @bp:		driver handle
 */
void bnx2x_ilt_set_info(struct bnx2x *bp);

/**
 * bnx2x_dcbx_init - initialize dcbx protocol.
 *
 * @bp:		driver handle
 */
void bnx2x_dcbx_init(struct bnx2x *bp);

/**
 * bnx2x_set_power_state - set power state to the requested value.
 *
 * @bp:		driver handle
 * @state:	required state D0 or D3hot
 *
 * Currently only D0 and D3hot are supported.
 */
int bnx2x_set_power_state(struct bnx2x *bp, pci_power_t state);

/**
<<<<<<< HEAD
 * Updates MAX part of MF configuration in HW
 * (if required)
 *
 * @param bp
 * @param value
=======
 * bnx2x_update_max_mf_config - update MAX part of MF configuration in HW.
 *
 * @bp:		driver handle
 * @value:	new value
>>>>>>> d762f438
 */
void bnx2x_update_max_mf_config(struct bnx2x *bp, u32 value);

/* dev_close main block */
int bnx2x_nic_unload(struct bnx2x *bp, int unload_mode);

/* dev_open main block */
int bnx2x_nic_load(struct bnx2x *bp, int load_mode);

/* hard_xmit callback */
netdev_tx_t bnx2x_start_xmit(struct sk_buff *skb, struct net_device *dev);

/* select_queue callback */
u16 bnx2x_select_queue(struct net_device *dev, struct sk_buff *skb);

int bnx2x_change_mac_addr(struct net_device *dev, void *p);

/* NAPI poll Rx part */
int bnx2x_rx_int(struct bnx2x_fastpath *fp, int budget);

/* NAPI poll Tx part */
int bnx2x_tx_int(struct bnx2x_fastpath *fp);

/* suspend/resume callbacks */
int bnx2x_suspend(struct pci_dev *pdev, pm_message_t state);
int bnx2x_resume(struct pci_dev *pdev);

/* Release IRQ vectors */
void bnx2x_free_irq(struct bnx2x *bp);

void bnx2x_free_fp_mem(struct bnx2x *bp);
int bnx2x_alloc_fp_mem(struct bnx2x *bp);

void bnx2x_init_rx_rings(struct bnx2x *bp);
void bnx2x_free_skbs(struct bnx2x *bp);
void bnx2x_netif_stop(struct bnx2x *bp, int disable_hw);
void bnx2x_netif_start(struct bnx2x *bp);

/**
 * bnx2x_enable_msix - set msix configuration.
 *
 * @bp:		driver handle
 *
 * fills msix_table, requests vectors, updates num_queues
 * according to number of available vectors.
 */
int bnx2x_enable_msix(struct bnx2x *bp);

/**
 * bnx2x_enable_msi - request msi mode from OS, updated internals accordingly
 *
 * @bp:		driver handle
 */
int bnx2x_enable_msi(struct bnx2x *bp);

/**
 * bnx2x_poll - NAPI callback
 *
 * @napi:	napi structure
 * @budget:
 *
 */
int bnx2x_poll(struct napi_struct *napi, int budget);

/**
 * bnx2x_alloc_mem_bp - allocate memories outsize main driver structure
 *
 * @bp:		driver handle
 */
int __devinit bnx2x_alloc_mem_bp(struct bnx2x *bp);

/**
 * bnx2x_free_mem_bp - release memories outsize main driver structure
 *
 * @bp:		driver handle
 */
void bnx2x_free_mem_bp(struct bnx2x *bp);

/**
 * bnx2x_change_mtu - change mtu netdev callback
 *
 * @dev:	net device
 * @new_mtu:	requested mtu
 *
 */
int bnx2x_change_mtu(struct net_device *dev, int new_mtu);

u32 bnx2x_fix_features(struct net_device *dev, u32 features);
int bnx2x_set_features(struct net_device *dev, u32 features);

/**
 * bnx2x_tx_timeout - tx timeout netdev callback
 *
 * @dev:	net device
 */
void bnx2x_tx_timeout(struct net_device *dev);

static inline void bnx2x_update_fpsb_idx(struct bnx2x_fastpath *fp)
{
	barrier(); /* status block is written to by the chip */
	fp->fp_hc_idx = fp->sb_running_index[SM_RX_ID];
}

static inline void bnx2x_update_rx_prod(struct bnx2x *bp,
					struct bnx2x_fastpath *fp,
					u16 bd_prod, u16 rx_comp_prod,
					u16 rx_sge_prod)
{
	struct ustorm_eth_rx_producers rx_prods = {0};
	int i;

	/* Update producers */
	rx_prods.bd_prod = bd_prod;
	rx_prods.cqe_prod = rx_comp_prod;
	rx_prods.sge_prod = rx_sge_prod;

	/*
	 * Make sure that the BD and SGE data is updated before updating the
	 * producers since FW might read the BD/SGE right after the producer
	 * is updated.
	 * This is only applicable for weak-ordered memory model archs such
	 * as IA-64. The following barrier is also mandatory since FW will
	 * assumes BDs must have buffers.
	 */
	wmb();

	for (i = 0; i < sizeof(struct ustorm_eth_rx_producers)/4; i++)
		REG_WR(bp,
		       BAR_USTRORM_INTMEM + fp->ustorm_rx_prods_offset + i*4,
		       ((u32 *)&rx_prods)[i]);

	mmiowb(); /* keep prod updates ordered */

	DP(NETIF_MSG_RX_STATUS,
	   "queue[%d]:  wrote  bd_prod %u  cqe_prod %u  sge_prod %u\n",
	   fp->index, bd_prod, rx_comp_prod, rx_sge_prod);
}

static inline void bnx2x_igu_ack_sb_gen(struct bnx2x *bp, u8 igu_sb_id,
					u8 segment, u16 index, u8 op,
					u8 update, u32 igu_addr)
{
	struct igu_regular cmd_data = {0};

	cmd_data.sb_id_and_flags =
			((index << IGU_REGULAR_SB_INDEX_SHIFT) |
			 (segment << IGU_REGULAR_SEGMENT_ACCESS_SHIFT) |
			 (update << IGU_REGULAR_BUPDATE_SHIFT) |
			 (op << IGU_REGULAR_ENABLE_INT_SHIFT));

	DP(NETIF_MSG_HW, "write 0x%08x to IGU addr 0x%x\n",
	   cmd_data.sb_id_and_flags, igu_addr);
	REG_WR(bp, igu_addr, cmd_data.sb_id_and_flags);

	/* Make sure that ACK is written */
	mmiowb();
	barrier();
}

static inline void bnx2x_igu_clear_sb_gen(struct bnx2x *bp,
					  u8 idu_sb_id, bool is_Pf)
{
	u32 data, ctl, cnt = 100;
	u32 igu_addr_data = IGU_REG_COMMAND_REG_32LSB_DATA;
	u32 igu_addr_ctl = IGU_REG_COMMAND_REG_CTRL;
	u32 igu_addr_ack = IGU_REG_CSTORM_TYPE_0_SB_CLEANUP + (idu_sb_id/32)*4;
	u32 sb_bit =  1 << (idu_sb_id%32);
	u32 func_encode = BP_FUNC(bp) |
			((is_Pf == true ? 1 : 0) << IGU_FID_ENCODE_IS_PF_SHIFT);
	u32 addr_encode = IGU_CMD_E2_PROD_UPD_BASE + idu_sb_id;

	/* Not supported in BC mode */
	if (CHIP_INT_MODE_IS_BC(bp))
		return;

	data = (IGU_USE_REGISTER_cstorm_type_0_sb_cleanup
			<< IGU_REGULAR_CLEANUP_TYPE_SHIFT)	|
		IGU_REGULAR_CLEANUP_SET				|
		IGU_REGULAR_BCLEANUP;

	ctl = addr_encode << IGU_CTRL_REG_ADDRESS_SHIFT		|
	      func_encode << IGU_CTRL_REG_FID_SHIFT		|
	      IGU_CTRL_CMD_TYPE_WR << IGU_CTRL_REG_TYPE_SHIFT;

	DP(NETIF_MSG_HW, "write 0x%08x to IGU(via GRC) addr 0x%x\n",
			 data, igu_addr_data);
	REG_WR(bp, igu_addr_data, data);
	mmiowb();
	barrier();
	DP(NETIF_MSG_HW, "write 0x%08x to IGU(via GRC) addr 0x%x\n",
			  ctl, igu_addr_ctl);
	REG_WR(bp, igu_addr_ctl, ctl);
	mmiowb();
	barrier();

	/* wait for clean up to finish */
	while (!(REG_RD(bp, igu_addr_ack) & sb_bit) && --cnt)
		msleep(20);


	if (!(REG_RD(bp, igu_addr_ack) & sb_bit)) {
		DP(NETIF_MSG_HW, "Unable to finish IGU cleanup: "
			  "idu_sb_id %d offset %d bit %d (cnt %d)\n",
			  idu_sb_id, idu_sb_id/32, idu_sb_id%32, cnt);
	}
}

static inline void bnx2x_hc_ack_sb(struct bnx2x *bp, u8 sb_id,
				   u8 storm, u16 index, u8 op, u8 update)
{
	u32 hc_addr = (HC_REG_COMMAND_REG + BP_PORT(bp)*32 +
		       COMMAND_REG_INT_ACK);
	struct igu_ack_register igu_ack;

	igu_ack.status_block_index = index;
	igu_ack.sb_id_and_flags =
			((sb_id << IGU_ACK_REGISTER_STATUS_BLOCK_ID_SHIFT) |
			 (storm << IGU_ACK_REGISTER_STORM_ID_SHIFT) |
			 (update << IGU_ACK_REGISTER_UPDATE_INDEX_SHIFT) |
			 (op << IGU_ACK_REGISTER_INTERRUPT_MODE_SHIFT));

	DP(BNX2X_MSG_OFF, "write 0x%08x to HC addr 0x%x\n",
	   (*(u32 *)&igu_ack), hc_addr);
	REG_WR(bp, hc_addr, (*(u32 *)&igu_ack));

	/* Make sure that ACK is written */
	mmiowb();
	barrier();
}

static inline void bnx2x_igu_ack_sb(struct bnx2x *bp, u8 igu_sb_id, u8 segment,
		      u16 index, u8 op, u8 update)
{
	u32 igu_addr = BAR_IGU_INTMEM + (IGU_CMD_INT_ACK_BASE + igu_sb_id)*8;

	bnx2x_igu_ack_sb_gen(bp, igu_sb_id, segment, index, op, update,
			     igu_addr);
}

static inline void bnx2x_ack_sb(struct bnx2x *bp, u8 igu_sb_id, u8 storm,
				u16 index, u8 op, u8 update)
{
	if (bp->common.int_block == INT_BLOCK_HC)
		bnx2x_hc_ack_sb(bp, igu_sb_id, storm, index, op, update);
	else {
		u8 segment;

		if (CHIP_INT_MODE_IS_BC(bp))
			segment = storm;
		else if (igu_sb_id != bp->igu_dsb_id)
			segment = IGU_SEG_ACCESS_DEF;
		else if (storm == ATTENTION_ID)
			segment = IGU_SEG_ACCESS_ATTN;
		else
			segment = IGU_SEG_ACCESS_DEF;
		bnx2x_igu_ack_sb(bp, igu_sb_id, segment, index, op, update);
	}
}

static inline u16 bnx2x_hc_ack_int(struct bnx2x *bp)
{
	u32 hc_addr = (HC_REG_COMMAND_REG + BP_PORT(bp)*32 +
		       COMMAND_REG_SIMD_MASK);
	u32 result = REG_RD(bp, hc_addr);

	DP(BNX2X_MSG_OFF, "read 0x%08x from HC addr 0x%x\n",
	   result, hc_addr);

	barrier();
	return result;
}

static inline u16 bnx2x_igu_ack_int(struct bnx2x *bp)
{
	u32 igu_addr = (BAR_IGU_INTMEM + IGU_REG_SISR_MDPC_WMASK_LSB_UPPER*8);
	u32 result = REG_RD(bp, igu_addr);

	DP(NETIF_MSG_HW, "read 0x%08x from IGU addr 0x%x\n",
	   result, igu_addr);

	barrier();
	return result;
}

static inline u16 bnx2x_ack_int(struct bnx2x *bp)
{
	barrier();
	if (bp->common.int_block == INT_BLOCK_HC)
		return bnx2x_hc_ack_int(bp);
	else
		return bnx2x_igu_ack_int(bp);
}

static inline int bnx2x_has_tx_work_unload(struct bnx2x_fastpath *fp)
{
	/* Tell compiler that consumer and producer can change */
	barrier();
	return fp->tx_pkt_prod != fp->tx_pkt_cons;
}

static inline u16 bnx2x_tx_avail(struct bnx2x_fastpath *fp)
{
	s16 used;
	u16 prod;
	u16 cons;

	prod = fp->tx_bd_prod;
	cons = fp->tx_bd_cons;

	/* NUM_TX_RINGS = number of "next-page" entries
	   It will be used as a threshold */
	used = SUB_S16(prod, cons) + (s16)NUM_TX_RINGS;

#ifdef BNX2X_STOP_ON_ERROR
	WARN_ON(used < 0);
	WARN_ON(used > fp->bp->tx_ring_size);
	WARN_ON((fp->bp->tx_ring_size - used) > MAX_TX_AVAIL);
#endif

	return (s16)(fp->bp->tx_ring_size) - used;
}

static inline int bnx2x_has_tx_work(struct bnx2x_fastpath *fp)
{
	u16 hw_cons;

	/* Tell compiler that status block fields can change */
	barrier();
	hw_cons = le16_to_cpu(*fp->tx_cons_sb);
	return hw_cons != fp->tx_pkt_cons;
}

static inline int bnx2x_has_rx_work(struct bnx2x_fastpath *fp)
{
	u16 rx_cons_sb;

	/* Tell compiler that status block fields can change */
	barrier();
	rx_cons_sb = le16_to_cpu(*fp->rx_cons_sb);
	if ((rx_cons_sb & MAX_RCQ_DESC_CNT) == MAX_RCQ_DESC_CNT)
		rx_cons_sb++;
	return (fp->rx_comp_cons != rx_cons_sb);
}

/**
 * disables tx from stack point of view
 *
 * @bp:		driver handle
 */
static inline void bnx2x_tx_disable(struct bnx2x *bp)
{
	netif_tx_disable(bp->dev);
	netif_carrier_off(bp->dev);
}

static inline void bnx2x_free_rx_sge(struct bnx2x *bp,
				     struct bnx2x_fastpath *fp, u16 index)
{
	struct sw_rx_page *sw_buf = &fp->rx_page_ring[index];
	struct page *page = sw_buf->page;
	struct eth_rx_sge *sge = &fp->rx_sge_ring[index];

	/* Skip "next page" elements */
	if (!page)
		return;

	dma_unmap_page(&bp->pdev->dev, dma_unmap_addr(sw_buf, mapping),
		       SGE_PAGE_SIZE*PAGES_PER_SGE, DMA_FROM_DEVICE);
	__free_pages(page, PAGES_PER_SGE_SHIFT);

	sw_buf->page = NULL;
	sge->addr_hi = 0;
	sge->addr_lo = 0;
}

static inline void bnx2x_add_all_napi(struct bnx2x *bp)
{
	int i;

	/* Add NAPI objects */
	for_each_napi_queue(bp, i)
		netif_napi_add(bp->dev, &bnx2x_fp(bp, i, napi),
			       bnx2x_poll, BNX2X_NAPI_WEIGHT);
}

static inline void bnx2x_del_all_napi(struct bnx2x *bp)
{
	int i;

	for_each_napi_queue(bp, i)
		netif_napi_del(&bnx2x_fp(bp, i, napi));
}

static inline void bnx2x_disable_msi(struct bnx2x *bp)
{
	if (bp->flags & USING_MSIX_FLAG) {
		pci_disable_msix(bp->pdev);
		bp->flags &= ~USING_MSIX_FLAG;
	} else if (bp->flags & USING_MSI_FLAG) {
		pci_disable_msi(bp->pdev);
		bp->flags &= ~USING_MSI_FLAG;
	}
}

static inline int bnx2x_calc_num_queues(struct bnx2x *bp)
{
	return  num_queues ?
		 min_t(int, num_queues, BNX2X_MAX_QUEUES(bp)) :
		 min_t(int, num_online_cpus(), BNX2X_MAX_QUEUES(bp));
}

static inline void bnx2x_clear_sge_mask_next_elems(struct bnx2x_fastpath *fp)
{
	int i, j;

	for (i = 1; i <= NUM_RX_SGE_PAGES; i++) {
		int idx = RX_SGE_CNT * i - 1;

		for (j = 0; j < 2; j++) {
			SGE_MASK_CLEAR_BIT(fp, idx);
			idx--;
		}
	}
}

static inline void bnx2x_init_sge_ring_bit_mask(struct bnx2x_fastpath *fp)
{
	/* Set the mask to all 1-s: it's faster to compare to 0 than to 0xf-s */
	memset(fp->sge_mask, 0xff,
	       (NUM_RX_SGE >> RX_SGE_MASK_ELEM_SHIFT)*sizeof(u64));

	/* Clear the two last indices in the page to 1:
	   these are the indices that correspond to the "next" element,
	   hence will never be indicated and should be removed from
	   the calculations. */
	bnx2x_clear_sge_mask_next_elems(fp);
}

static inline int bnx2x_alloc_rx_sge(struct bnx2x *bp,
				     struct bnx2x_fastpath *fp, u16 index)
{
	struct page *page = alloc_pages(GFP_ATOMIC, PAGES_PER_SGE_SHIFT);
	struct sw_rx_page *sw_buf = &fp->rx_page_ring[index];
	struct eth_rx_sge *sge = &fp->rx_sge_ring[index];
	dma_addr_t mapping;

	if (unlikely(page == NULL))
		return -ENOMEM;

	mapping = dma_map_page(&bp->pdev->dev, page, 0,
			       SGE_PAGE_SIZE*PAGES_PER_SGE, DMA_FROM_DEVICE);
	if (unlikely(dma_mapping_error(&bp->pdev->dev, mapping))) {
		__free_pages(page, PAGES_PER_SGE_SHIFT);
		return -ENOMEM;
	}

	sw_buf->page = page;
	dma_unmap_addr_set(sw_buf, mapping, mapping);

	sge->addr_hi = cpu_to_le32(U64_HI(mapping));
	sge->addr_lo = cpu_to_le32(U64_LO(mapping));

	return 0;
}

static inline int bnx2x_alloc_rx_skb(struct bnx2x *bp,
				     struct bnx2x_fastpath *fp, u16 index)
{
	struct sk_buff *skb;
	struct sw_rx_bd *rx_buf = &fp->rx_buf_ring[index];
	struct eth_rx_bd *rx_bd = &fp->rx_desc_ring[index];
	dma_addr_t mapping;

	skb = netdev_alloc_skb(bp->dev, fp->rx_buf_size);
	if (unlikely(skb == NULL))
		return -ENOMEM;

	mapping = dma_map_single(&bp->pdev->dev, skb->data, fp->rx_buf_size,
				 DMA_FROM_DEVICE);
	if (unlikely(dma_mapping_error(&bp->pdev->dev, mapping))) {
		dev_kfree_skb_any(skb);
		return -ENOMEM;
	}

	rx_buf->skb = skb;
	dma_unmap_addr_set(rx_buf, mapping, mapping);

	rx_bd->addr_hi = cpu_to_le32(U64_HI(mapping));
	rx_bd->addr_lo = cpu_to_le32(U64_LO(mapping));

	return 0;
}

/* note that we are not allocating a new skb,
 * we are just moving one from cons to prod
 * we are not creating a new mapping,
 * so there is no need to check for dma_mapping_error().
 */
static inline void bnx2x_reuse_rx_skb(struct bnx2x_fastpath *fp,
				      u16 cons, u16 prod)
{
	struct bnx2x *bp = fp->bp;
	struct sw_rx_bd *cons_rx_buf = &fp->rx_buf_ring[cons];
	struct sw_rx_bd *prod_rx_buf = &fp->rx_buf_ring[prod];
	struct eth_rx_bd *cons_bd = &fp->rx_desc_ring[cons];
	struct eth_rx_bd *prod_bd = &fp->rx_desc_ring[prod];

	dma_sync_single_for_device(&bp->pdev->dev,
				   dma_unmap_addr(cons_rx_buf, mapping),
				   RX_COPY_THRESH, DMA_FROM_DEVICE);

	prod_rx_buf->skb = cons_rx_buf->skb;
	dma_unmap_addr_set(prod_rx_buf, mapping,
			   dma_unmap_addr(cons_rx_buf, mapping));
	*prod_bd = *cons_bd;
}

static inline void bnx2x_free_rx_sge_range(struct bnx2x *bp,
					   struct bnx2x_fastpath *fp, int last)
{
	int i;

	if (fp->disable_tpa)
		return;

	for (i = 0; i < last; i++)
		bnx2x_free_rx_sge(bp, fp, i);
}

static inline void bnx2x_free_tpa_pool(struct bnx2x *bp,
				       struct bnx2x_fastpath *fp, int last)
{
	int i;

	for (i = 0; i < last; i++) {
		struct sw_rx_bd *rx_buf = &(fp->tpa_pool[i]);
		struct sk_buff *skb = rx_buf->skb;

		if (skb == NULL) {
			DP(NETIF_MSG_IFDOWN, "tpa bin %d empty on free\n", i);
			continue;
		}

		if (fp->tpa_state[i] == BNX2X_TPA_START)
			dma_unmap_single(&bp->pdev->dev,
					 dma_unmap_addr(rx_buf, mapping),
					 fp->rx_buf_size, DMA_FROM_DEVICE);

		dev_kfree_skb(skb);
		rx_buf->skb = NULL;
	}
}

static inline void bnx2x_init_tx_ring_one(struct bnx2x_fastpath *fp)
{
	int i;

	for (i = 1; i <= NUM_TX_RINGS; i++) {
		struct eth_tx_next_bd *tx_next_bd =
			&fp->tx_desc_ring[TX_DESC_CNT * i - 1].next_bd;

		tx_next_bd->addr_hi =
			cpu_to_le32(U64_HI(fp->tx_desc_mapping +
				    BCM_PAGE_SIZE*(i % NUM_TX_RINGS)));
		tx_next_bd->addr_lo =
			cpu_to_le32(U64_LO(fp->tx_desc_mapping +
				    BCM_PAGE_SIZE*(i % NUM_TX_RINGS)));
	}

	SET_FLAG(fp->tx_db.data.header.header, DOORBELL_HDR_DB_TYPE, 1);
	fp->tx_db.data.zero_fill1 = 0;
	fp->tx_db.data.prod = 0;

	fp->tx_pkt_prod = 0;
	fp->tx_pkt_cons = 0;
	fp->tx_bd_prod = 0;
	fp->tx_bd_cons = 0;
	fp->tx_pkt = 0;
}

static inline void bnx2x_init_tx_rings(struct bnx2x *bp)
{
	int i;

	for_each_tx_queue(bp, i)
		bnx2x_init_tx_ring_one(&bp->fp[i]);
}

static inline void bnx2x_set_next_page_rx_bd(struct bnx2x_fastpath *fp)
{
	int i;

	for (i = 1; i <= NUM_RX_RINGS; i++) {
		struct eth_rx_bd *rx_bd;

		rx_bd = &fp->rx_desc_ring[RX_DESC_CNT * i - 2];
		rx_bd->addr_hi =
			cpu_to_le32(U64_HI(fp->rx_desc_mapping +
				    BCM_PAGE_SIZE*(i % NUM_RX_RINGS)));
		rx_bd->addr_lo =
			cpu_to_le32(U64_LO(fp->rx_desc_mapping +
				    BCM_PAGE_SIZE*(i % NUM_RX_RINGS)));
	}
}

static inline void bnx2x_set_next_page_sgl(struct bnx2x_fastpath *fp)
{
	int i;

	for (i = 1; i <= NUM_RX_SGE_PAGES; i++) {
		struct eth_rx_sge *sge;

		sge = &fp->rx_sge_ring[RX_SGE_CNT * i - 2];
		sge->addr_hi =
			cpu_to_le32(U64_HI(fp->rx_sge_mapping +
			BCM_PAGE_SIZE*(i % NUM_RX_SGE_PAGES)));

		sge->addr_lo =
			cpu_to_le32(U64_LO(fp->rx_sge_mapping +
			BCM_PAGE_SIZE*(i % NUM_RX_SGE_PAGES)));
	}
}

static inline void bnx2x_set_next_page_rx_cq(struct bnx2x_fastpath *fp)
{
	int i;
	for (i = 1; i <= NUM_RCQ_RINGS; i++) {
		struct eth_rx_cqe_next_page *nextpg;

		nextpg = (struct eth_rx_cqe_next_page *)
			&fp->rx_comp_ring[RCQ_DESC_CNT * i - 1];
		nextpg->addr_hi =
			cpu_to_le32(U64_HI(fp->rx_comp_mapping +
				   BCM_PAGE_SIZE*(i % NUM_RCQ_RINGS)));
		nextpg->addr_lo =
			cpu_to_le32(U64_LO(fp->rx_comp_mapping +
				   BCM_PAGE_SIZE*(i % NUM_RCQ_RINGS)));
	}
}

/* Returns the number of actually allocated BDs */
static inline int bnx2x_alloc_rx_bds(struct bnx2x_fastpath *fp,
				      int rx_ring_size)
{
	struct bnx2x *bp = fp->bp;
	u16 ring_prod, cqe_ring_prod;
	int i;

	fp->rx_comp_cons = 0;
	cqe_ring_prod = ring_prod = 0;

	/* This routine is called only during fo init so
	 * fp->eth_q_stats.rx_skb_alloc_failed = 0
	 */
	for (i = 0; i < rx_ring_size; i++) {
		if (bnx2x_alloc_rx_skb(bp, fp, ring_prod) < 0) {
			fp->eth_q_stats.rx_skb_alloc_failed++;
			continue;
		}
		ring_prod = NEXT_RX_IDX(ring_prod);
		cqe_ring_prod = NEXT_RCQ_IDX(cqe_ring_prod);
		WARN_ON(ring_prod <= (i - fp->eth_q_stats.rx_skb_alloc_failed));
	}

	if (fp->eth_q_stats.rx_skb_alloc_failed)
		BNX2X_ERR("was only able to allocate "
			  "%d rx skbs on queue[%d]\n",
			  (i - fp->eth_q_stats.rx_skb_alloc_failed), fp->index);

	fp->rx_bd_prod = ring_prod;
	/* Limit the CQE producer by the CQE ring size */
	fp->rx_comp_prod = min_t(u16, NUM_RCQ_RINGS*RCQ_DESC_CNT,
			       cqe_ring_prod);
	fp->rx_pkt = fp->rx_calls = 0;

	return i - fp->eth_q_stats.rx_skb_alloc_failed;
}

#ifdef BCM_CNIC
static inline void bnx2x_init_fcoe_fp(struct bnx2x *bp)
{
	bnx2x_fcoe(bp, cl_id) = BNX2X_FCOE_ETH_CL_ID +
		BP_E1HVN(bp) * NONE_ETH_CONTEXT_USE;
	bnx2x_fcoe(bp, cid) = BNX2X_FCOE_ETH_CID;
	bnx2x_fcoe(bp, fw_sb_id) = DEF_SB_ID;
	bnx2x_fcoe(bp, igu_sb_id) = bp->igu_dsb_id;
	bnx2x_fcoe(bp, bp) = bp;
	bnx2x_fcoe(bp, state) = BNX2X_FP_STATE_CLOSED;
	bnx2x_fcoe(bp, index) = FCOE_IDX;
	bnx2x_fcoe(bp, rx_cons_sb) = BNX2X_FCOE_L2_RX_INDEX;
	bnx2x_fcoe(bp, tx_cons_sb) = BNX2X_FCOE_L2_TX_INDEX;
	/* qZone id equals to FW (per path) client id */
	bnx2x_fcoe(bp, cl_qzone_id) = bnx2x_fcoe(bp, cl_id) +
		BP_PORT(bp)*(CHIP_IS_E2(bp) ? ETH_MAX_RX_CLIENTS_E2 :
				ETH_MAX_RX_CLIENTS_E1H);
	/* init shortcut */
	bnx2x_fcoe(bp, ustorm_rx_prods_offset) = CHIP_IS_E2(bp) ?
	    USTORM_RX_PRODS_E2_OFFSET(bnx2x_fcoe(bp, cl_qzone_id)) :
	    USTORM_RX_PRODS_E1X_OFFSET(BP_PORT(bp), bnx2x_fcoe_fp(bp)->cl_id);

}
#endif

static inline void __storm_memset_struct(struct bnx2x *bp,
					 u32 addr, size_t size, u32 *data)
{
	int i;
	for (i = 0; i < size/4; i++)
		REG_WR(bp, addr + (i * 4), data[i]);
}

static inline void storm_memset_mac_filters(struct bnx2x *bp,
			struct tstorm_eth_mac_filter_config *mac_filters,
			u16 abs_fid)
{
	size_t size = sizeof(struct tstorm_eth_mac_filter_config);

	u32 addr = BAR_TSTRORM_INTMEM +
			TSTORM_MAC_FILTER_CONFIG_OFFSET(abs_fid);

	__storm_memset_struct(bp, addr, size, (u32 *)mac_filters);
}

static inline void storm_memset_cmng(struct bnx2x *bp,
				struct cmng_struct_per_port *cmng,
				u8 port)
{
	size_t size =
		sizeof(struct rate_shaping_vars_per_port) +
		sizeof(struct fairness_vars_per_port) +
		sizeof(struct safc_struct_per_port) +
		sizeof(struct pfc_struct_per_port);

	u32 addr = BAR_XSTRORM_INTMEM +
			XSTORM_CMNG_PER_PORT_VARS_OFFSET(port);

	__storm_memset_struct(bp, addr, size, (u32 *)cmng);

	addr += size + 4 /* SKIP DCB+LLFC */;
	size = sizeof(struct cmng_struct_per_port) -
		size /* written */ - 4 /*skipped*/;

	__storm_memset_struct(bp, addr, size,
			      (u32 *)(cmng->traffic_type_to_priority_cos));
}

/* HW Lock for shared dual port PHYs */
void bnx2x_acquire_phy_lock(struct bnx2x *bp);
void bnx2x_release_phy_lock(struct bnx2x *bp);

/**
<<<<<<< HEAD
 * Extracts MAX BW part from MF configuration.
 *
 * @param bp
 * @param mf_cfg
 *
 * @return u16
=======
 * bnx2x_extract_max_cfg - extract MAX BW part from MF configuration.
 *
 * @bp:		driver handle
 * @mf_cfg:	MF configuration
 *
>>>>>>> d762f438
 */
static inline u16 bnx2x_extract_max_cfg(struct bnx2x *bp, u32 mf_cfg)
{
	u16 max_cfg = (mf_cfg & FUNC_MF_CFG_MAX_BW_MASK) >>
			      FUNC_MF_CFG_MAX_BW_SHIFT;
	if (!max_cfg) {
		BNX2X_ERR("Illegal configuration detected for Max BW - "
			  "using 100 instead\n");
		max_cfg = 100;
	}
	return max_cfg;
}

#endif /* BNX2X_CMN_H */<|MERGE_RESOLUTION|>--- conflicted
+++ resolved
@@ -356,18 +356,10 @@
 int bnx2x_set_power_state(struct bnx2x *bp, pci_power_t state);
 
 /**
-<<<<<<< HEAD
- * Updates MAX part of MF configuration in HW
- * (if required)
- *
- * @param bp
- * @param value
-=======
  * bnx2x_update_max_mf_config - update MAX part of MF configuration in HW.
  *
  * @bp:		driver handle
  * @value:	new value
->>>>>>> d762f438
  */
 void bnx2x_update_max_mf_config(struct bnx2x *bp, u32 value);
 
@@ -1119,20 +1111,11 @@
 void bnx2x_release_phy_lock(struct bnx2x *bp);
 
 /**
-<<<<<<< HEAD
- * Extracts MAX BW part from MF configuration.
- *
- * @param bp
- * @param mf_cfg
- *
- * @return u16
-=======
  * bnx2x_extract_max_cfg - extract MAX BW part from MF configuration.
  *
  * @bp:		driver handle
  * @mf_cfg:	MF configuration
  *
->>>>>>> d762f438
  */
 static inline u16 bnx2x_extract_max_cfg(struct bnx2x *bp, u32 mf_cfg)
 {
