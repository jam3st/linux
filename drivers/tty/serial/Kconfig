--- conflicted
+++ resolved
@@ -1585,7 +1585,6 @@
 	  which is an IOH(Input/Output Hub) for x86 embedded processor.
 	  Enabling PCH_DMA, this PCH UART works as DMA mode.
 
-<<<<<<< HEAD
 	  This driver also can be used for OKI SEMICONDUCTOR ML7213 IOH(Input/
 	  Output Hub) which is for IVI(In-Vehicle Infotainment) use.
 	  ML7213 is companion chip for Intel Atom E6xx series.
@@ -1598,7 +1597,7 @@
 	help
 	  Enables userspace clients to read and write to some streaming SMD
 	  ports via tty device interface for MSM chipset.
-=======
+
 config SERIAL_MXS_AUART
 	depends on ARCH_MXS
 	tristate "MXS AUART support"
@@ -1612,6 +1611,5 @@
 	select SERIAL_CORE_CONSOLE
 	help
 	  Enable a MXS AUART port to be the system console.
->>>>>>> 9ced9f03
 
 endmenu