/*
 * Copyright 2007-8 Advanced Micro Devices, Inc.
 * Copyright 2008 Red Hat Inc.
 *
 * Permission is hereby granted, free of charge, to any person obtaining a
 * copy of this software and associated documentation files (the "Software"),
 * to deal in the Software without restriction, including without limitation
 * the rights to use, copy, modify, merge, publish, distribute, sublicense,
 * and/or sell copies of the Software, and to permit persons to whom the
 * Software is furnished to do so, subject to the following conditions:
 *
 * The above copyright notice and this permission notice shall be included in
 * all copies or substantial portions of the Software.
 *
 * THE SOFTWARE IS PROVIDED "AS IS", WITHOUT WARRANTY OF ANY KIND, EXPRESS OR
 * IMPLIED, INCLUDING BUT NOT LIMITED TO THE WARRANTIES OF MERCHANTABILITY,
 * FITNESS FOR A PARTICULAR PURPOSE AND NONINFRINGEMENT.  IN NO EVENT SHALL
 * THE COPYRIGHT HOLDER(S) OR AUTHOR(S) BE LIABLE FOR ANY CLAIM, DAMAGES OR
 * OTHER LIABILITY, WHETHER IN AN ACTION OF CONTRACT, TORT OR OTHERWISE,
 * ARISING FROM, OUT OF OR IN CONNECTION WITH THE SOFTWARE OR THE USE OR
 * OTHER DEALINGS IN THE SOFTWARE.
 *
 * Authors: Dave Airlie
 *          Alex Deucher
 */
#include <drm/drmP.h>
#include <drm/radeon_drm.h>
#include "radeon.h"

#include "atom.h"
#include <asm/div64.h>

#include <linux/pm_runtime.h>
#include <drm/drm_crtc_helper.h>
#include <drm/drm_edid.h>

#include <linux/gcd.h>

static void avivo_crtc_load_lut(struct drm_crtc *crtc)
{
	struct radeon_crtc *radeon_crtc = to_radeon_crtc(crtc);
	struct drm_device *dev = crtc->dev;
	struct radeon_device *rdev = dev->dev_private;
	int i;

	DRM_DEBUG_KMS("%d\n", radeon_crtc->crtc_id);
	WREG32(AVIVO_DC_LUTA_CONTROL + radeon_crtc->crtc_offset, 0);

	WREG32(AVIVO_DC_LUTA_BLACK_OFFSET_BLUE + radeon_crtc->crtc_offset, 0);
	WREG32(AVIVO_DC_LUTA_BLACK_OFFSET_GREEN + radeon_crtc->crtc_offset, 0);
	WREG32(AVIVO_DC_LUTA_BLACK_OFFSET_RED + radeon_crtc->crtc_offset, 0);

	WREG32(AVIVO_DC_LUTA_WHITE_OFFSET_BLUE + radeon_crtc->crtc_offset, 0xffff);
	WREG32(AVIVO_DC_LUTA_WHITE_OFFSET_GREEN + radeon_crtc->crtc_offset, 0xffff);
	WREG32(AVIVO_DC_LUTA_WHITE_OFFSET_RED + radeon_crtc->crtc_offset, 0xffff);

	WREG32(AVIVO_DC_LUT_RW_SELECT, radeon_crtc->crtc_id);
	WREG32(AVIVO_DC_LUT_RW_MODE, 0);
	WREG32(AVIVO_DC_LUT_WRITE_EN_MASK, 0x0000003f);

	WREG8(AVIVO_DC_LUT_RW_INDEX, 0);
	for (i = 0; i < 256; i++) {
		WREG32(AVIVO_DC_LUT_30_COLOR,
			     (radeon_crtc->lut_r[i] << 20) |
			     (radeon_crtc->lut_g[i] << 10) |
			     (radeon_crtc->lut_b[i] << 0));
	}

	/* Only change bit 0 of LUT_SEL, other bits are set elsewhere */
	WREG32_P(AVIVO_D1GRPH_LUT_SEL + radeon_crtc->crtc_offset, radeon_crtc->crtc_id, ~1);
}

static void dce4_crtc_load_lut(struct drm_crtc *crtc)
{
	struct radeon_crtc *radeon_crtc = to_radeon_crtc(crtc);
	struct drm_device *dev = crtc->dev;
	struct radeon_device *rdev = dev->dev_private;
	int i;

	DRM_DEBUG_KMS("%d\n", radeon_crtc->crtc_id);
	WREG32(EVERGREEN_DC_LUT_CONTROL + radeon_crtc->crtc_offset, 0);

	WREG32(EVERGREEN_DC_LUT_BLACK_OFFSET_BLUE + radeon_crtc->crtc_offset, 0);
	WREG32(EVERGREEN_DC_LUT_BLACK_OFFSET_GREEN + radeon_crtc->crtc_offset, 0);
	WREG32(EVERGREEN_DC_LUT_BLACK_OFFSET_RED + radeon_crtc->crtc_offset, 0);

	WREG32(EVERGREEN_DC_LUT_WHITE_OFFSET_BLUE + radeon_crtc->crtc_offset, 0xffff);
	WREG32(EVERGREEN_DC_LUT_WHITE_OFFSET_GREEN + radeon_crtc->crtc_offset, 0xffff);
	WREG32(EVERGREEN_DC_LUT_WHITE_OFFSET_RED + radeon_crtc->crtc_offset, 0xffff);

	WREG32(EVERGREEN_DC_LUT_RW_MODE + radeon_crtc->crtc_offset, 0);
	WREG32(EVERGREEN_DC_LUT_WRITE_EN_MASK + radeon_crtc->crtc_offset, 0x00000007);

	WREG32(EVERGREEN_DC_LUT_RW_INDEX + radeon_crtc->crtc_offset, 0);
	for (i = 0; i < 256; i++) {
		WREG32(EVERGREEN_DC_LUT_30_COLOR + radeon_crtc->crtc_offset,
		       (radeon_crtc->lut_r[i] << 20) |
		       (radeon_crtc->lut_g[i] << 10) |
		       (radeon_crtc->lut_b[i] << 0));
	}
}

static void dce5_crtc_load_lut(struct drm_crtc *crtc)
{
	struct radeon_crtc *radeon_crtc = to_radeon_crtc(crtc);
	struct drm_device *dev = crtc->dev;
	struct radeon_device *rdev = dev->dev_private;
	int i;

	DRM_DEBUG_KMS("%d\n", radeon_crtc->crtc_id);

	WREG32(NI_INPUT_CSC_CONTROL + radeon_crtc->crtc_offset,
	       (NI_INPUT_CSC_GRPH_MODE(NI_INPUT_CSC_BYPASS) |
		NI_INPUT_CSC_OVL_MODE(NI_INPUT_CSC_BYPASS)));
	WREG32(NI_PRESCALE_GRPH_CONTROL + radeon_crtc->crtc_offset,
	       NI_GRPH_PRESCALE_BYPASS);
	WREG32(NI_PRESCALE_OVL_CONTROL + radeon_crtc->crtc_offset,
	       NI_OVL_PRESCALE_BYPASS);
	WREG32(NI_INPUT_GAMMA_CONTROL + radeon_crtc->crtc_offset,
	       (NI_GRPH_INPUT_GAMMA_MODE(NI_INPUT_GAMMA_USE_LUT) |
		NI_OVL_INPUT_GAMMA_MODE(NI_INPUT_GAMMA_USE_LUT)));

	WREG32(EVERGREEN_DC_LUT_CONTROL + radeon_crtc->crtc_offset, 0);

	WREG32(EVERGREEN_DC_LUT_BLACK_OFFSET_BLUE + radeon_crtc->crtc_offset, 0);
	WREG32(EVERGREEN_DC_LUT_BLACK_OFFSET_GREEN + radeon_crtc->crtc_offset, 0);
	WREG32(EVERGREEN_DC_LUT_BLACK_OFFSET_RED + radeon_crtc->crtc_offset, 0);

	WREG32(EVERGREEN_DC_LUT_WHITE_OFFSET_BLUE + radeon_crtc->crtc_offset, 0xffff);
	WREG32(EVERGREEN_DC_LUT_WHITE_OFFSET_GREEN + radeon_crtc->crtc_offset, 0xffff);
	WREG32(EVERGREEN_DC_LUT_WHITE_OFFSET_RED + radeon_crtc->crtc_offset, 0xffff);

	WREG32(EVERGREEN_DC_LUT_RW_MODE + radeon_crtc->crtc_offset, 0);
	WREG32(EVERGREEN_DC_LUT_WRITE_EN_MASK + radeon_crtc->crtc_offset, 0x00000007);

	WREG32(EVERGREEN_DC_LUT_RW_INDEX + radeon_crtc->crtc_offset, 0);
	for (i = 0; i < 256; i++) {
		WREG32(EVERGREEN_DC_LUT_30_COLOR + radeon_crtc->crtc_offset,
		       (radeon_crtc->lut_r[i] << 20) |
		       (radeon_crtc->lut_g[i] << 10) |
		       (radeon_crtc->lut_b[i] << 0));
	}

	WREG32(NI_DEGAMMA_CONTROL + radeon_crtc->crtc_offset,
	       (NI_GRPH_DEGAMMA_MODE(NI_DEGAMMA_BYPASS) |
		NI_OVL_DEGAMMA_MODE(NI_DEGAMMA_BYPASS) |
		NI_ICON_DEGAMMA_MODE(NI_DEGAMMA_BYPASS) |
		NI_CURSOR_DEGAMMA_MODE(NI_DEGAMMA_BYPASS)));
	WREG32(NI_GAMUT_REMAP_CONTROL + radeon_crtc->crtc_offset,
	       (NI_GRPH_GAMUT_REMAP_MODE(NI_GAMUT_REMAP_BYPASS) |
		NI_OVL_GAMUT_REMAP_MODE(NI_GAMUT_REMAP_BYPASS)));
	WREG32(NI_REGAMMA_CONTROL + radeon_crtc->crtc_offset,
	       (NI_GRPH_REGAMMA_MODE(NI_REGAMMA_BYPASS) |
		NI_OVL_REGAMMA_MODE(NI_REGAMMA_BYPASS)));
	WREG32(NI_OUTPUT_CSC_CONTROL + radeon_crtc->crtc_offset,
	       (NI_OUTPUT_CSC_GRPH_MODE(NI_OUTPUT_CSC_BYPASS) |
		NI_OUTPUT_CSC_OVL_MODE(NI_OUTPUT_CSC_BYPASS)));
	/* XXX match this to the depth of the crtc fmt block, move to modeset? */
	WREG32(0x6940 + radeon_crtc->crtc_offset, 0);
	if (ASIC_IS_DCE8(rdev)) {
		/* XXX this only needs to be programmed once per crtc at startup,
		 * not sure where the best place for it is
		 */
		WREG32(CIK_ALPHA_CONTROL + radeon_crtc->crtc_offset,
		       CIK_CURSOR_ALPHA_BLND_ENA);
	}
}

static void legacy_crtc_load_lut(struct drm_crtc *crtc)
{
	struct radeon_crtc *radeon_crtc = to_radeon_crtc(crtc);
	struct drm_device *dev = crtc->dev;
	struct radeon_device *rdev = dev->dev_private;
	int i;
	uint32_t dac2_cntl;

	dac2_cntl = RREG32(RADEON_DAC_CNTL2);
	if (radeon_crtc->crtc_id == 0)
		dac2_cntl &= (uint32_t)~RADEON_DAC2_PALETTE_ACC_CTL;
	else
		dac2_cntl |= RADEON_DAC2_PALETTE_ACC_CTL;
	WREG32(RADEON_DAC_CNTL2, dac2_cntl);

	WREG8(RADEON_PALETTE_INDEX, 0);
	for (i = 0; i < 256; i++) {
		WREG32(RADEON_PALETTE_30_DATA,
			     (radeon_crtc->lut_r[i] << 20) |
			     (radeon_crtc->lut_g[i] << 10) |
			     (radeon_crtc->lut_b[i] << 0));
	}
}

void radeon_crtc_load_lut(struct drm_crtc *crtc)
{
	struct drm_device *dev = crtc->dev;
	struct radeon_device *rdev = dev->dev_private;

	if (!crtc->enabled)
		return;

	if (ASIC_IS_DCE5(rdev))
		dce5_crtc_load_lut(crtc);
	else if (ASIC_IS_DCE4(rdev))
		dce4_crtc_load_lut(crtc);
	else if (ASIC_IS_AVIVO(rdev))
		avivo_crtc_load_lut(crtc);
	else
		legacy_crtc_load_lut(crtc);
}

/** Sets the color ramps on behalf of fbcon */
void radeon_crtc_fb_gamma_set(struct drm_crtc *crtc, u16 red, u16 green,
			      u16 blue, int regno)
{
	struct radeon_crtc *radeon_crtc = to_radeon_crtc(crtc);

	radeon_crtc->lut_r[regno] = red >> 6;
	radeon_crtc->lut_g[regno] = green >> 6;
	radeon_crtc->lut_b[regno] = blue >> 6;
}

/** Gets the color ramps on behalf of fbcon */
void radeon_crtc_fb_gamma_get(struct drm_crtc *crtc, u16 *red, u16 *green,
			      u16 *blue, int regno)
{
	struct radeon_crtc *radeon_crtc = to_radeon_crtc(crtc);

	*red = radeon_crtc->lut_r[regno] << 6;
	*green = radeon_crtc->lut_g[regno] << 6;
	*blue = radeon_crtc->lut_b[regno] << 6;
}

static void radeon_crtc_gamma_set(struct drm_crtc *crtc, u16 *red, u16 *green,
				  u16 *blue, uint32_t start, uint32_t size)
{
	struct radeon_crtc *radeon_crtc = to_radeon_crtc(crtc);
	int end = (start + size > 256) ? 256 : start + size, i;

	/* userspace palettes are always correct as is */
	for (i = start; i < end; i++) {
		radeon_crtc->lut_r[i] = red[i] >> 6;
		radeon_crtc->lut_g[i] = green[i] >> 6;
		radeon_crtc->lut_b[i] = blue[i] >> 6;
	}
	radeon_crtc_load_lut(crtc);
}

static void radeon_crtc_destroy(struct drm_crtc *crtc)
{
	struct radeon_crtc *radeon_crtc = to_radeon_crtc(crtc);

	drm_crtc_cleanup(crtc);
	destroy_workqueue(radeon_crtc->flip_queue);
	kfree(radeon_crtc);
}

/**
 * radeon_unpin_work_func - unpin old buffer object
 *
 * @__work - kernel work item
 *
 * Unpin the old frame buffer object outside of the interrupt handler
 */
static void radeon_unpin_work_func(struct work_struct *__work)
{
	struct radeon_flip_work *work =
		container_of(__work, struct radeon_flip_work, unpin_work);
	int r;

	/* unpin of the old buffer */
	r = radeon_bo_reserve(work->old_rbo, false);
	if (likely(r == 0)) {
		r = radeon_bo_unpin(work->old_rbo);
		if (unlikely(r != 0)) {
			DRM_ERROR("failed to unpin buffer after flip\n");
		}
		radeon_bo_unreserve(work->old_rbo);
	} else
		DRM_ERROR("failed to reserve buffer after flip\n");

	drm_gem_object_unreference_unlocked(&work->old_rbo->gem_base);
	kfree(work);
}

void radeon_crtc_handle_vblank(struct radeon_device *rdev, int crtc_id)
{
	struct radeon_crtc *radeon_crtc = rdev->mode_info.crtcs[crtc_id];
	unsigned long flags;
	u32 update_pending;
	int vpos, hpos;

	/* can happen during initialization */
	if (radeon_crtc == NULL)
		return;

	spin_lock_irqsave(&rdev->ddev->event_lock, flags);
	if (radeon_crtc->flip_status != RADEON_FLIP_SUBMITTED) {
		DRM_DEBUG_DRIVER("radeon_crtc->flip_status = %d != "
				 "RADEON_FLIP_SUBMITTED(%d)\n",
				 radeon_crtc->flip_status,
				 RADEON_FLIP_SUBMITTED);
		spin_unlock_irqrestore(&rdev->ddev->event_lock, flags);
		return;
	}

	update_pending = radeon_page_flip_pending(rdev, crtc_id);

	/* Has the pageflip already completed in crtc, or is it certain
	 * to complete in this vblank?
	 */
	if (update_pending &&
	    (DRM_SCANOUTPOS_VALID & radeon_get_crtc_scanoutpos(rdev->ddev, crtc_id, 0,
							       &vpos, &hpos, NULL, NULL)) &&
	    ((vpos >= (99 * rdev->mode_info.crtcs[crtc_id]->base.hwmode.crtc_vdisplay)/100) ||
	     (vpos < 0 && !ASIC_IS_AVIVO(rdev)))) {
		/* crtc didn't flip in this target vblank interval,
		 * but flip is pending in crtc. Based on the current
		 * scanout position we know that the current frame is
		 * (nearly) complete and the flip will (likely)
		 * complete before the start of the next frame.
		 */
		update_pending = 0;
	}
	spin_unlock_irqrestore(&rdev->ddev->event_lock, flags);
	if (!update_pending)
		radeon_crtc_handle_flip(rdev, crtc_id);
}

/**
 * radeon_crtc_handle_flip - page flip completed
 *
 * @rdev: radeon device pointer
 * @crtc_id: crtc number this event is for
 *
 * Called when we are sure that a page flip for this crtc is completed.
 */
void radeon_crtc_handle_flip(struct radeon_device *rdev, int crtc_id)
{
	struct radeon_crtc *radeon_crtc = rdev->mode_info.crtcs[crtc_id];
	struct radeon_flip_work *work;
	unsigned long flags;

	/* this can happen at init */
	if (radeon_crtc == NULL)
		return;

	spin_lock_irqsave(&rdev->ddev->event_lock, flags);
	work = radeon_crtc->flip_work;
	if (radeon_crtc->flip_status != RADEON_FLIP_SUBMITTED) {
		DRM_DEBUG_DRIVER("radeon_crtc->flip_status = %d != "
				 "RADEON_FLIP_SUBMITTED(%d)\n",
				 radeon_crtc->flip_status,
				 RADEON_FLIP_SUBMITTED);
		spin_unlock_irqrestore(&rdev->ddev->event_lock, flags);
		return;
	}

	/* Pageflip completed. Clean up. */
	radeon_crtc->flip_status = RADEON_FLIP_NONE;
	radeon_crtc->flip_work = NULL;

	/* wakeup userspace */
	if (work->event)
		drm_send_vblank_event(rdev->ddev, crtc_id, work->event);

	spin_unlock_irqrestore(&rdev->ddev->event_lock, flags);

	drm_vblank_put(rdev->ddev, radeon_crtc->crtc_id);
	radeon_irq_kms_pflip_irq_put(rdev, work->crtc_id);
	queue_work(radeon_crtc->flip_queue, &work->unpin_work);
}

/**
 * radeon_flip_work_func - page flip framebuffer
 *
 * @work - kernel work item
 *
 * Wait for the buffer object to become idle and do the actual page flip
 */
static void radeon_flip_work_func(struct work_struct *__work)
{
	struct radeon_flip_work *work =
		container_of(__work, struct radeon_flip_work, flip_work);
	struct radeon_device *rdev = work->rdev;
	struct radeon_crtc *radeon_crtc = rdev->mode_info.crtcs[work->crtc_id];

	struct drm_crtc *crtc = &radeon_crtc->base;
	unsigned long flags;
	int r;

        down_read(&rdev->exclusive_lock);
	if (work->fence) {
		r = radeon_fence_wait(work->fence, false);
		if (r == -EDEADLK) {
			up_read(&rdev->exclusive_lock);
			r = radeon_gpu_reset(rdev);
			down_read(&rdev->exclusive_lock);
		}
		if (r)
			DRM_ERROR("failed to wait on page flip fence (%d)!\n", r);

		/* We continue with the page flip even if we failed to wait on
		 * the fence, otherwise the DRM core and userspace will be
		 * confused about which BO the CRTC is scanning out
		 */

		radeon_fence_unref(&work->fence);
	}

	/* We borrow the event spin lock for protecting flip_status */
	spin_lock_irqsave(&crtc->dev->event_lock, flags);

	/* set the proper interrupt */
	radeon_irq_kms_pflip_irq_get(rdev, radeon_crtc->crtc_id);

	/* do the flip (mmio) */
	radeon_page_flip(rdev, radeon_crtc->crtc_id, work->base);

	radeon_crtc->flip_status = RADEON_FLIP_SUBMITTED;
	spin_unlock_irqrestore(&crtc->dev->event_lock, flags);
	up_read(&rdev->exclusive_lock);
}

static int radeon_crtc_page_flip(struct drm_crtc *crtc,
				 struct drm_framebuffer *fb,
				 struct drm_pending_vblank_event *event,
				 uint32_t page_flip_flags)
{
	struct drm_device *dev = crtc->dev;
	struct radeon_device *rdev = dev->dev_private;
	struct radeon_crtc *radeon_crtc = to_radeon_crtc(crtc);
	struct radeon_framebuffer *old_radeon_fb;
	struct radeon_framebuffer *new_radeon_fb;
	struct drm_gem_object *obj;
	struct radeon_flip_work *work;
	struct radeon_bo *new_rbo;
	uint32_t tiling_flags, pitch_pixels;
	uint64_t base;
	unsigned long flags;
	int r;

	work = kzalloc(sizeof *work, GFP_KERNEL);
	if (work == NULL)
		return -ENOMEM;

	INIT_WORK(&work->flip_work, radeon_flip_work_func);
	INIT_WORK(&work->unpin_work, radeon_unpin_work_func);

	work->rdev = rdev;
	work->crtc_id = radeon_crtc->crtc_id;
	work->event = event;

	/* schedule unpin of the old buffer */
	old_radeon_fb = to_radeon_framebuffer(crtc->primary->fb);
	obj = old_radeon_fb->obj;

	/* take a reference to the old object */
	drm_gem_object_reference(obj);
	work->old_rbo = gem_to_radeon_bo(obj);

	new_radeon_fb = to_radeon_framebuffer(fb);
	obj = new_radeon_fb->obj;
	new_rbo = gem_to_radeon_bo(obj);

	spin_lock(&new_rbo->tbo.bdev->fence_lock);
	if (new_rbo->tbo.sync_obj)
		work->fence = radeon_fence_ref(new_rbo->tbo.sync_obj);
	spin_unlock(&new_rbo->tbo.bdev->fence_lock);

	/* pin the new buffer */
	DRM_DEBUG_DRIVER("flip-ioctl() cur_rbo = %p, new_rbo = %p\n",
			 work->old_rbo, new_rbo);

	r = radeon_bo_reserve(new_rbo, false);
	if (unlikely(r != 0)) {
		DRM_ERROR("failed to reserve new rbo buffer before flip\n");
		goto cleanup;
	}
	/* Only 27 bit offset for legacy CRTC */
	r = radeon_bo_pin_restricted(new_rbo, RADEON_GEM_DOMAIN_VRAM,
				     ASIC_IS_AVIVO(rdev) ? 0 : 1 << 27, &base);
	if (unlikely(r != 0)) {
		radeon_bo_unreserve(new_rbo);
		r = -EINVAL;
		DRM_ERROR("failed to pin new rbo buffer before flip\n");
		goto cleanup;
	}
	radeon_bo_get_tiling_flags(new_rbo, &tiling_flags, NULL);
	radeon_bo_unreserve(new_rbo);

	if (!ASIC_IS_AVIVO(rdev)) {
		/* crtc offset is from display base addr not FB location */
		base -= radeon_crtc->legacy_display_base_addr;
		pitch_pixels = fb->pitches[0] / (fb->bits_per_pixel / 8);

		if (tiling_flags & RADEON_TILING_MACRO) {
			if (ASIC_IS_R300(rdev)) {
				base &= ~0x7ff;
			} else {
				int byteshift = fb->bits_per_pixel >> 4;
				int tile_addr = (((crtc->y >> 3) * pitch_pixels +  crtc->x) >> (8 - byteshift)) << 11;
				base += tile_addr + ((crtc->x << byteshift) % 256) + ((crtc->y % 8) << 8);
			}
		} else {
			int offset = crtc->y * pitch_pixels + crtc->x;
			switch (fb->bits_per_pixel) {
			case 8:
			default:
				offset *= 1;
				break;
			case 15:
			case 16:
				offset *= 2;
				break;
			case 24:
				offset *= 3;
				break;
			case 32:
				offset *= 4;
				break;
			}
			base += offset;
		}
		base &= ~7;
	}
	work->base = base;

	r = drm_vblank_get(crtc->dev, radeon_crtc->crtc_id);
	if (r) {
		DRM_ERROR("failed to get vblank before flip\n");
		goto pflip_cleanup;
	}

	/* We borrow the event spin lock for protecting flip_work */
	spin_lock_irqsave(&crtc->dev->event_lock, flags);

	if (radeon_crtc->flip_status != RADEON_FLIP_NONE) {
		DRM_DEBUG_DRIVER("flip queue: crtc already busy\n");
		spin_unlock_irqrestore(&crtc->dev->event_lock, flags);
		r = -EBUSY;
		goto vblank_cleanup;
	}
	radeon_crtc->flip_status = RADEON_FLIP_PENDING;
	radeon_crtc->flip_work = work;

	/* update crtc fb */
	crtc->primary->fb = fb;

	radeon_crtc->flip_status = RADEON_FLIP_SUBMITTED;
	spin_unlock_irqrestore(&crtc->dev->event_lock, flags);

	queue_work(radeon_crtc->flip_queue, &work->flip_work);
	return 0;

vblank_cleanup:
	drm_vblank_put(crtc->dev, radeon_crtc->crtc_id);

pflip_cleanup:
	if (unlikely(radeon_bo_reserve(new_rbo, false) != 0)) {
		DRM_ERROR("failed to reserve new rbo in error path\n");
		goto cleanup;
	}
	if (unlikely(radeon_bo_unpin(new_rbo) != 0)) {
		DRM_ERROR("failed to unpin new rbo in error path\n");
	}
	radeon_bo_unreserve(new_rbo);

cleanup:
	drm_gem_object_unreference_unlocked(&work->old_rbo->gem_base);
	radeon_fence_unref(&work->fence);
	kfree(work);

<<<<<<< HEAD
	/* schedule unpin of the old buffer */
	old_radeon_fb = to_radeon_framebuffer(crtc->primary->fb);
	obj = old_radeon_fb->obj;

	/* take a reference to the old object */
	drm_gem_object_reference(obj);
	work->old_rbo = gem_to_radeon_bo(obj);

	new_radeon_fb = to_radeon_framebuffer(fb);
	obj = new_radeon_fb->obj;
	work->new_rbo = gem_to_radeon_bo(obj);

	spin_lock(&work->new_rbo->tbo.bdev->fence_lock);
	if (work->new_rbo->tbo.sync_obj)
		work->fence = radeon_fence_ref(work->new_rbo->tbo.sync_obj);
	spin_unlock(&work->new_rbo->tbo.bdev->fence_lock);

	/* We borrow the event spin lock for protecting flip_work */
	spin_lock_irqsave(&crtc->dev->event_lock, flags);

	if (radeon_crtc->flip_status != RADEON_FLIP_NONE) {
		DRM_DEBUG_DRIVER("flip queue: crtc already busy\n");
		spin_unlock_irqrestore(&crtc->dev->event_lock, flags);
		drm_gem_object_unreference_unlocked(&work->old_rbo->gem_base);
		radeon_fence_unref(&work->fence);
		kfree(work);
		return -EBUSY;
	}
	radeon_crtc->flip_status = RADEON_FLIP_PENDING;
	radeon_crtc->flip_work = work;

	/* update crtc fb */
	crtc->primary->fb = fb;

	spin_unlock_irqrestore(&crtc->dev->event_lock, flags);

	queue_work(radeon_crtc->flip_queue, &work->flip_work);

	return 0;
=======
	return r;
>>>>>>> 9a3c4145
}

static int
radeon_crtc_set_config(struct drm_mode_set *set)
{
	struct drm_device *dev;
	struct radeon_device *rdev;
	struct drm_crtc *crtc;
	bool active = false;
	int ret;

	if (!set || !set->crtc)
		return -EINVAL;

	dev = set->crtc->dev;

	ret = pm_runtime_get_sync(dev->dev);
	if (ret < 0)
		return ret;

	ret = drm_crtc_helper_set_config(set);

	list_for_each_entry(crtc, &dev->mode_config.crtc_list, head)
		if (crtc->enabled)
			active = true;

	pm_runtime_mark_last_busy(dev->dev);

	rdev = dev->dev_private;
	/* if we have active crtcs and we don't have a power ref,
	   take the current one */
	if (active && !rdev->have_disp_power_ref) {
		rdev->have_disp_power_ref = true;
		return ret;
	}
	/* if we have no active crtcs, then drop the power ref
	   we got before */
	if (!active && rdev->have_disp_power_ref) {
		pm_runtime_put_autosuspend(dev->dev);
		rdev->have_disp_power_ref = false;
	}

	/* drop the power reference we got coming in here */
	pm_runtime_put_autosuspend(dev->dev);
	return ret;
}
static const struct drm_crtc_funcs radeon_crtc_funcs = {
	.cursor_set = radeon_crtc_cursor_set,
	.cursor_move = radeon_crtc_cursor_move,
	.gamma_set = radeon_crtc_gamma_set,
	.set_config = radeon_crtc_set_config,
	.destroy = radeon_crtc_destroy,
	.page_flip = radeon_crtc_page_flip,
};

static void radeon_crtc_init(struct drm_device *dev, int index)
{
	struct radeon_device *rdev = dev->dev_private;
	struct radeon_crtc *radeon_crtc;
	int i;

	radeon_crtc = kzalloc(sizeof(struct radeon_crtc) + (RADEONFB_CONN_LIMIT * sizeof(struct drm_connector *)), GFP_KERNEL);
	if (radeon_crtc == NULL)
		return;

	drm_crtc_init(dev, &radeon_crtc->base, &radeon_crtc_funcs);

	drm_mode_crtc_set_gamma_size(&radeon_crtc->base, 256);
	radeon_crtc->crtc_id = index;
	radeon_crtc->flip_queue = create_singlethread_workqueue("radeon-crtc");
	rdev->mode_info.crtcs[index] = radeon_crtc;

	if (rdev->family >= CHIP_BONAIRE) {
		radeon_crtc->max_cursor_width = CIK_CURSOR_WIDTH;
		radeon_crtc->max_cursor_height = CIK_CURSOR_HEIGHT;
	} else {
		radeon_crtc->max_cursor_width = CURSOR_WIDTH;
		radeon_crtc->max_cursor_height = CURSOR_HEIGHT;
	}
	dev->mode_config.cursor_width = radeon_crtc->max_cursor_width;
	dev->mode_config.cursor_height = radeon_crtc->max_cursor_height;

#if 0
	radeon_crtc->mode_set.crtc = &radeon_crtc->base;
	radeon_crtc->mode_set.connectors = (struct drm_connector **)(radeon_crtc + 1);
	radeon_crtc->mode_set.num_connectors = 0;
#endif

	for (i = 0; i < 256; i++) {
		radeon_crtc->lut_r[i] = i << 2;
		radeon_crtc->lut_g[i] = i << 2;
		radeon_crtc->lut_b[i] = i << 2;
	}

	if (rdev->is_atom_bios && (ASIC_IS_AVIVO(rdev) || radeon_r4xx_atom))
		radeon_atombios_init_crtc(dev, radeon_crtc);
	else
		radeon_legacy_init_crtc(dev, radeon_crtc);
}

static const char *encoder_names[38] = {
	"NONE",
	"INTERNAL_LVDS",
	"INTERNAL_TMDS1",
	"INTERNAL_TMDS2",
	"INTERNAL_DAC1",
	"INTERNAL_DAC2",
	"INTERNAL_SDVOA",
	"INTERNAL_SDVOB",
	"SI170B",
	"CH7303",
	"CH7301",
	"INTERNAL_DVO1",
	"EXTERNAL_SDVOA",
	"EXTERNAL_SDVOB",
	"TITFP513",
	"INTERNAL_LVTM1",
	"VT1623",
	"HDMI_SI1930",
	"HDMI_INTERNAL",
	"INTERNAL_KLDSCP_TMDS1",
	"INTERNAL_KLDSCP_DVO1",
	"INTERNAL_KLDSCP_DAC1",
	"INTERNAL_KLDSCP_DAC2",
	"SI178",
	"MVPU_FPGA",
	"INTERNAL_DDI",
	"VT1625",
	"HDMI_SI1932",
	"DP_AN9801",
	"DP_DP501",
	"INTERNAL_UNIPHY",
	"INTERNAL_KLDSCP_LVTMA",
	"INTERNAL_UNIPHY1",
	"INTERNAL_UNIPHY2",
	"NUTMEG",
	"TRAVIS",
	"INTERNAL_VCE",
	"INTERNAL_UNIPHY3",
};

static const char *hpd_names[6] = {
	"HPD1",
	"HPD2",
	"HPD3",
	"HPD4",
	"HPD5",
	"HPD6",
};

static void radeon_print_display_setup(struct drm_device *dev)
{
	struct drm_connector *connector;
	struct radeon_connector *radeon_connector;
	struct drm_encoder *encoder;
	struct radeon_encoder *radeon_encoder;
	uint32_t devices;
	int i = 0;

	DRM_INFO("Radeon Display Connectors\n");
	list_for_each_entry(connector, &dev->mode_config.connector_list, head) {
		radeon_connector = to_radeon_connector(connector);
		DRM_INFO("Connector %d:\n", i);
		DRM_INFO("  %s\n", connector->name);
		if (radeon_connector->hpd.hpd != RADEON_HPD_NONE)
			DRM_INFO("  %s\n", hpd_names[radeon_connector->hpd.hpd]);
		if (radeon_connector->ddc_bus) {
			DRM_INFO("  DDC: 0x%x 0x%x 0x%x 0x%x 0x%x 0x%x 0x%x 0x%x\n",
				 radeon_connector->ddc_bus->rec.mask_clk_reg,
				 radeon_connector->ddc_bus->rec.mask_data_reg,
				 radeon_connector->ddc_bus->rec.a_clk_reg,
				 radeon_connector->ddc_bus->rec.a_data_reg,
				 radeon_connector->ddc_bus->rec.en_clk_reg,
				 radeon_connector->ddc_bus->rec.en_data_reg,
				 radeon_connector->ddc_bus->rec.y_clk_reg,
				 radeon_connector->ddc_bus->rec.y_data_reg);
			if (radeon_connector->router.ddc_valid)
				DRM_INFO("  DDC Router 0x%x/0x%x\n",
					 radeon_connector->router.ddc_mux_control_pin,
					 radeon_connector->router.ddc_mux_state);
			if (radeon_connector->router.cd_valid)
				DRM_INFO("  Clock/Data Router 0x%x/0x%x\n",
					 radeon_connector->router.cd_mux_control_pin,
					 radeon_connector->router.cd_mux_state);
		} else {
			if (connector->connector_type == DRM_MODE_CONNECTOR_VGA ||
			    connector->connector_type == DRM_MODE_CONNECTOR_DVII ||
			    connector->connector_type == DRM_MODE_CONNECTOR_DVID ||
			    connector->connector_type == DRM_MODE_CONNECTOR_DVIA ||
			    connector->connector_type == DRM_MODE_CONNECTOR_HDMIA ||
			    connector->connector_type == DRM_MODE_CONNECTOR_HDMIB)
				DRM_INFO("  DDC: no ddc bus - possible BIOS bug - please report to xorg-driver-ati@lists.x.org\n");
		}
		DRM_INFO("  Encoders:\n");
		list_for_each_entry(encoder, &dev->mode_config.encoder_list, head) {
			radeon_encoder = to_radeon_encoder(encoder);
			devices = radeon_encoder->devices & radeon_connector->devices;
			if (devices) {
				if (devices & ATOM_DEVICE_CRT1_SUPPORT)
					DRM_INFO("    CRT1: %s\n", encoder_names[radeon_encoder->encoder_id]);
				if (devices & ATOM_DEVICE_CRT2_SUPPORT)
					DRM_INFO("    CRT2: %s\n", encoder_names[radeon_encoder->encoder_id]);
				if (devices & ATOM_DEVICE_LCD1_SUPPORT)
					DRM_INFO("    LCD1: %s\n", encoder_names[radeon_encoder->encoder_id]);
				if (devices & ATOM_DEVICE_DFP1_SUPPORT)
					DRM_INFO("    DFP1: %s\n", encoder_names[radeon_encoder->encoder_id]);
				if (devices & ATOM_DEVICE_DFP2_SUPPORT)
					DRM_INFO("    DFP2: %s\n", encoder_names[radeon_encoder->encoder_id]);
				if (devices & ATOM_DEVICE_DFP3_SUPPORT)
					DRM_INFO("    DFP3: %s\n", encoder_names[radeon_encoder->encoder_id]);
				if (devices & ATOM_DEVICE_DFP4_SUPPORT)
					DRM_INFO("    DFP4: %s\n", encoder_names[radeon_encoder->encoder_id]);
				if (devices & ATOM_DEVICE_DFP5_SUPPORT)
					DRM_INFO("    DFP5: %s\n", encoder_names[radeon_encoder->encoder_id]);
				if (devices & ATOM_DEVICE_DFP6_SUPPORT)
					DRM_INFO("    DFP6: %s\n", encoder_names[radeon_encoder->encoder_id]);
				if (devices & ATOM_DEVICE_TV1_SUPPORT)
					DRM_INFO("    TV1: %s\n", encoder_names[radeon_encoder->encoder_id]);
				if (devices & ATOM_DEVICE_CV_SUPPORT)
					DRM_INFO("    CV: %s\n", encoder_names[radeon_encoder->encoder_id]);
			}
		}
		i++;
	}
}

static bool radeon_setup_enc_conn(struct drm_device *dev)
{
	struct radeon_device *rdev = dev->dev_private;
	bool ret = false;

	if (rdev->bios) {
		if (rdev->is_atom_bios) {
			ret = radeon_get_atom_connector_info_from_supported_devices_table(dev);
			if (ret == false)
				ret = radeon_get_atom_connector_info_from_object_table(dev);
		} else {
			ret = radeon_get_legacy_connector_info_from_bios(dev);
			if (ret == false)
				ret = radeon_get_legacy_connector_info_from_table(dev);
		}
	} else {
		if (!ASIC_IS_AVIVO(rdev))
			ret = radeon_get_legacy_connector_info_from_table(dev);
	}
	if (ret) {
		radeon_setup_encoder_clones(dev);
		radeon_print_display_setup(dev);
	}

	return ret;
}

int radeon_ddc_get_modes(struct radeon_connector *radeon_connector)
{
	struct drm_device *dev = radeon_connector->base.dev;
	struct radeon_device *rdev = dev->dev_private;
	int ret = 0;

	/* don't leak the edid if we already fetched it in detect() */
	if (radeon_connector->edid)
		goto got_edid;

	/* on hw with routers, select right port */
	if (radeon_connector->router.ddc_valid)
		radeon_router_select_ddc_port(radeon_connector);

	if (radeon_connector_encoder_get_dp_bridge_encoder_id(&radeon_connector->base) !=
	    ENCODER_OBJECT_ID_NONE) {
		if (radeon_connector->ddc_bus->has_aux)
			radeon_connector->edid = drm_get_edid(&radeon_connector->base,
							      &radeon_connector->ddc_bus->aux.ddc);
	} else if ((radeon_connector->base.connector_type == DRM_MODE_CONNECTOR_DisplayPort) ||
		   (radeon_connector->base.connector_type == DRM_MODE_CONNECTOR_eDP)) {
		struct radeon_connector_atom_dig *dig = radeon_connector->con_priv;

		if ((dig->dp_sink_type == CONNECTOR_OBJECT_ID_DISPLAYPORT ||
		     dig->dp_sink_type == CONNECTOR_OBJECT_ID_eDP) &&
		    radeon_connector->ddc_bus->has_aux)
			radeon_connector->edid = drm_get_edid(&radeon_connector->base,
							      &radeon_connector->ddc_bus->aux.ddc);
		else if (radeon_connector->ddc_bus && !radeon_connector->edid)
			radeon_connector->edid = drm_get_edid(&radeon_connector->base,
							      &radeon_connector->ddc_bus->adapter);
	} else {
		if (radeon_connector->ddc_bus && !radeon_connector->edid)
			radeon_connector->edid = drm_get_edid(&radeon_connector->base,
							      &radeon_connector->ddc_bus->adapter);
	}

	if (!radeon_connector->edid) {
		if (rdev->is_atom_bios) {
			/* some laptops provide a hardcoded edid in rom for LCDs */
			if (((radeon_connector->base.connector_type == DRM_MODE_CONNECTOR_LVDS) ||
			     (radeon_connector->base.connector_type == DRM_MODE_CONNECTOR_eDP)))
				radeon_connector->edid = radeon_bios_get_hardcoded_edid(rdev);
		} else
			/* some servers provide a hardcoded edid in rom for KVMs */
			radeon_connector->edid = radeon_bios_get_hardcoded_edid(rdev);
	}
	if (radeon_connector->edid) {
got_edid:
		drm_mode_connector_update_edid_property(&radeon_connector->base, radeon_connector->edid);
		ret = drm_add_edid_modes(&radeon_connector->base, radeon_connector->edid);
		drm_edid_to_eld(&radeon_connector->base, radeon_connector->edid);
		return ret;
	}
	drm_mode_connector_update_edid_property(&radeon_connector->base, NULL);
	return 0;
}

/* avivo */

/**
 * avivo_reduce_ratio - fractional number reduction
 *
 * @nom: nominator
 * @den: denominator
 * @nom_min: minimum value for nominator
 * @den_min: minimum value for denominator
 *
 * Find the greatest common divisor and apply it on both nominator and
 * denominator, but make nominator and denominator are at least as large
 * as their minimum values.
 */
static void avivo_reduce_ratio(unsigned *nom, unsigned *den,
			       unsigned nom_min, unsigned den_min)
{
	unsigned tmp;

	/* reduce the numbers to a simpler ratio */
	tmp = gcd(*nom, *den);
	*nom /= tmp;
	*den /= tmp;

	/* make sure nominator is large enough */
        if (*nom < nom_min) {
		tmp = DIV_ROUND_UP(nom_min, *nom);
		*nom *= tmp;
		*den *= tmp;
	}

	/* make sure the denominator is large enough */
	if (*den < den_min) {
		tmp = DIV_ROUND_UP(den_min, *den);
		*nom *= tmp;
		*den *= tmp;
	}
}

/**
 * avivo_get_fb_ref_div - feedback and ref divider calculation
 *
 * @nom: nominator
 * @den: denominator
 * @post_div: post divider
 * @fb_div_max: feedback divider maximum
 * @ref_div_max: reference divider maximum
 * @fb_div: resulting feedback divider
 * @ref_div: resulting reference divider
 *
 * Calculate feedback and reference divider for a given post divider. Makes
 * sure we stay within the limits.
 */
static void avivo_get_fb_ref_div(unsigned nom, unsigned den, unsigned post_div,
				 unsigned fb_div_max, unsigned ref_div_max,
				 unsigned *fb_div, unsigned *ref_div)
{
	/* limit reference * post divider to a maximum */
	ref_div_max = max(min(100 / post_div, ref_div_max), 1u);

	/* get matching reference and feedback divider */
	*ref_div = min(max(DIV_ROUND_CLOSEST(den, post_div), 1u), ref_div_max);
	*fb_div = DIV_ROUND_CLOSEST(nom * *ref_div * post_div, den);

	/* limit fb divider to its maximum */
        if (*fb_div > fb_div_max) {
		*ref_div = DIV_ROUND_CLOSEST(*ref_div * fb_div_max, *fb_div);
		*fb_div = fb_div_max;
	}
}

/**
 * radeon_compute_pll_avivo - compute PLL paramaters
 *
 * @pll: information about the PLL
 * @dot_clock_p: resulting pixel clock
 * fb_div_p: resulting feedback divider
 * frac_fb_div_p: fractional part of the feedback divider
 * ref_div_p: resulting reference divider
 * post_div_p: resulting reference divider
 *
 * Try to calculate the PLL parameters to generate the given frequency:
 * dot_clock = (ref_freq * feedback_div) / (ref_div * post_div)
 */
void radeon_compute_pll_avivo(struct radeon_pll *pll,
			      u32 freq,
			      u32 *dot_clock_p,
			      u32 *fb_div_p,
			      u32 *frac_fb_div_p,
			      u32 *ref_div_p,
			      u32 *post_div_p)
{
	unsigned target_clock = pll->flags & RADEON_PLL_USE_FRAC_FB_DIV ?
		freq : freq / 10;

	unsigned fb_div_min, fb_div_max, fb_div;
	unsigned post_div_min, post_div_max, post_div;
	unsigned ref_div_min, ref_div_max, ref_div;
	unsigned post_div_best, diff_best;
	unsigned nom, den;

	/* determine allowed feedback divider range */
	fb_div_min = pll->min_feedback_div;
	fb_div_max = pll->max_feedback_div;

	if (pll->flags & RADEON_PLL_USE_FRAC_FB_DIV) {
		fb_div_min *= 10;
		fb_div_max *= 10;
	}

	/* determine allowed ref divider range */
	if (pll->flags & RADEON_PLL_USE_REF_DIV)
		ref_div_min = pll->reference_div;
	else
		ref_div_min = pll->min_ref_div;

	if (pll->flags & RADEON_PLL_USE_FRAC_FB_DIV &&
	    pll->flags & RADEON_PLL_USE_REF_DIV)
		ref_div_max = pll->reference_div;
	else
		ref_div_max = pll->max_ref_div;

	/* determine allowed post divider range */
	if (pll->flags & RADEON_PLL_USE_POST_DIV) {
		post_div_min = pll->post_div;
		post_div_max = pll->post_div;
	} else {
		unsigned vco_min, vco_max;

		if (pll->flags & RADEON_PLL_IS_LCD) {
			vco_min = pll->lcd_pll_out_min;
			vco_max = pll->lcd_pll_out_max;
		} else {
			vco_min = pll->pll_out_min;
			vco_max = pll->pll_out_max;
		}

		if (pll->flags & RADEON_PLL_USE_FRAC_FB_DIV) {
			vco_min *= 10;
			vco_max *= 10;
		}

		post_div_min = vco_min / target_clock;
		if ((target_clock * post_div_min) < vco_min)
			++post_div_min;
		if (post_div_min < pll->min_post_div)
			post_div_min = pll->min_post_div;

		post_div_max = vco_max / target_clock;
		if ((target_clock * post_div_max) > vco_max)
			--post_div_max;
		if (post_div_max > pll->max_post_div)
			post_div_max = pll->max_post_div;
	}

	/* represent the searched ratio as fractional number */
	nom = target_clock;
	den = pll->reference_freq;

	/* reduce the numbers to a simpler ratio */
	avivo_reduce_ratio(&nom, &den, fb_div_min, post_div_min);

	/* now search for a post divider */
	if (pll->flags & RADEON_PLL_PREFER_MINM_OVER_MAXP)
		post_div_best = post_div_min;
	else
		post_div_best = post_div_max;
	diff_best = ~0;

	for (post_div = post_div_min; post_div <= post_div_max; ++post_div) {
		unsigned diff;
		avivo_get_fb_ref_div(nom, den, post_div, fb_div_max,
				     ref_div_max, &fb_div, &ref_div);
		diff = abs(target_clock - (pll->reference_freq * fb_div) /
			(ref_div * post_div));

		if (diff < diff_best || (diff == diff_best &&
		    !(pll->flags & RADEON_PLL_PREFER_MINM_OVER_MAXP))) {

			post_div_best = post_div;
			diff_best = diff;
		}
	}
	post_div = post_div_best;

	/* get the feedback and reference divider for the optimal value */
	avivo_get_fb_ref_div(nom, den, post_div, fb_div_max, ref_div_max,
			     &fb_div, &ref_div);

	/* reduce the numbers to a simpler ratio once more */
	/* this also makes sure that the reference divider is large enough */
	avivo_reduce_ratio(&fb_div, &ref_div, fb_div_min, ref_div_min);

	/* avoid high jitter with small fractional dividers */
	if (pll->flags & RADEON_PLL_USE_FRAC_FB_DIV && (fb_div % 10)) {
		fb_div_min = max(fb_div_min, (9 - (fb_div % 10)) * 20 + 50);
		if (fb_div < fb_div_min) {
			unsigned tmp = DIV_ROUND_UP(fb_div_min, fb_div);
			fb_div *= tmp;
			ref_div *= tmp;
		}
	}

	/* and finally save the result */
	if (pll->flags & RADEON_PLL_USE_FRAC_FB_DIV) {
		*fb_div_p = fb_div / 10;
		*frac_fb_div_p = fb_div % 10;
	} else {
		*fb_div_p = fb_div;
		*frac_fb_div_p = 0;
	}

	*dot_clock_p = ((pll->reference_freq * *fb_div_p * 10) +
			(pll->reference_freq * *frac_fb_div_p)) /
		       (ref_div * post_div * 10);
	*ref_div_p = ref_div;
	*post_div_p = post_div;

	DRM_DEBUG_KMS("%d - %d, pll dividers - fb: %d.%d ref: %d, post %d\n",
		      freq, *dot_clock_p * 10, *fb_div_p, *frac_fb_div_p,
		      ref_div, post_div);
}

/* pre-avivo */
static inline uint32_t radeon_div(uint64_t n, uint32_t d)
{
	uint64_t mod;

	n += d / 2;

	mod = do_div(n, d);
	return n;
}

void radeon_compute_pll_legacy(struct radeon_pll *pll,
			       uint64_t freq,
			       uint32_t *dot_clock_p,
			       uint32_t *fb_div_p,
			       uint32_t *frac_fb_div_p,
			       uint32_t *ref_div_p,
			       uint32_t *post_div_p)
{
	uint32_t min_ref_div = pll->min_ref_div;
	uint32_t max_ref_div = pll->max_ref_div;
	uint32_t min_post_div = pll->min_post_div;
	uint32_t max_post_div = pll->max_post_div;
	uint32_t min_fractional_feed_div = 0;
	uint32_t max_fractional_feed_div = 0;
	uint32_t best_vco = pll->best_vco;
	uint32_t best_post_div = 1;
	uint32_t best_ref_div = 1;
	uint32_t best_feedback_div = 1;
	uint32_t best_frac_feedback_div = 0;
	uint32_t best_freq = -1;
	uint32_t best_error = 0xffffffff;
	uint32_t best_vco_diff = 1;
	uint32_t post_div;
	u32 pll_out_min, pll_out_max;

	DRM_DEBUG_KMS("PLL freq %llu %u %u\n", freq, pll->min_ref_div, pll->max_ref_div);
	freq = freq * 1000;

	if (pll->flags & RADEON_PLL_IS_LCD) {
		pll_out_min = pll->lcd_pll_out_min;
		pll_out_max = pll->lcd_pll_out_max;
	} else {
		pll_out_min = pll->pll_out_min;
		pll_out_max = pll->pll_out_max;
	}

	if (pll_out_min > 64800)
		pll_out_min = 64800;

	if (pll->flags & RADEON_PLL_USE_REF_DIV)
		min_ref_div = max_ref_div = pll->reference_div;
	else {
		while (min_ref_div < max_ref_div-1) {
			uint32_t mid = (min_ref_div + max_ref_div) / 2;
			uint32_t pll_in = pll->reference_freq / mid;
			if (pll_in < pll->pll_in_min)
				max_ref_div = mid;
			else if (pll_in > pll->pll_in_max)
				min_ref_div = mid;
			else
				break;
		}
	}

	if (pll->flags & RADEON_PLL_USE_POST_DIV)
		min_post_div = max_post_div = pll->post_div;

	if (pll->flags & RADEON_PLL_USE_FRAC_FB_DIV) {
		min_fractional_feed_div = pll->min_frac_feedback_div;
		max_fractional_feed_div = pll->max_frac_feedback_div;
	}

	for (post_div = max_post_div; post_div >= min_post_div; --post_div) {
		uint32_t ref_div;

		if ((pll->flags & RADEON_PLL_NO_ODD_POST_DIV) && (post_div & 1))
			continue;

		/* legacy radeons only have a few post_divs */
		if (pll->flags & RADEON_PLL_LEGACY) {
			if ((post_div == 5) ||
			    (post_div == 7) ||
			    (post_div == 9) ||
			    (post_div == 10) ||
			    (post_div == 11) ||
			    (post_div == 13) ||
			    (post_div == 14) ||
			    (post_div == 15))
				continue;
		}

		for (ref_div = min_ref_div; ref_div <= max_ref_div; ++ref_div) {
			uint32_t feedback_div, current_freq = 0, error, vco_diff;
			uint32_t pll_in = pll->reference_freq / ref_div;
			uint32_t min_feed_div = pll->min_feedback_div;
			uint32_t max_feed_div = pll->max_feedback_div + 1;

			if (pll_in < pll->pll_in_min || pll_in > pll->pll_in_max)
				continue;

			while (min_feed_div < max_feed_div) {
				uint32_t vco;
				uint32_t min_frac_feed_div = min_fractional_feed_div;
				uint32_t max_frac_feed_div = max_fractional_feed_div + 1;
				uint32_t frac_feedback_div;
				uint64_t tmp;

				feedback_div = (min_feed_div + max_feed_div) / 2;

				tmp = (uint64_t)pll->reference_freq * feedback_div;
				vco = radeon_div(tmp, ref_div);

				if (vco < pll_out_min) {
					min_feed_div = feedback_div + 1;
					continue;
				} else if (vco > pll_out_max) {
					max_feed_div = feedback_div;
					continue;
				}

				while (min_frac_feed_div < max_frac_feed_div) {
					frac_feedback_div = (min_frac_feed_div + max_frac_feed_div) / 2;
					tmp = (uint64_t)pll->reference_freq * 10000 * feedback_div;
					tmp += (uint64_t)pll->reference_freq * 1000 * frac_feedback_div;
					current_freq = radeon_div(tmp, ref_div * post_div);

					if (pll->flags & RADEON_PLL_PREFER_CLOSEST_LOWER) {
						if (freq < current_freq)
							error = 0xffffffff;
						else
							error = freq - current_freq;
					} else
						error = abs(current_freq - freq);
					vco_diff = abs(vco - best_vco);

					if ((best_vco == 0 && error < best_error) ||
					    (best_vco != 0 &&
					     ((best_error > 100 && error < best_error - 100) ||
					      (abs(error - best_error) < 100 && vco_diff < best_vco_diff)))) {
						best_post_div = post_div;
						best_ref_div = ref_div;
						best_feedback_div = feedback_div;
						best_frac_feedback_div = frac_feedback_div;
						best_freq = current_freq;
						best_error = error;
						best_vco_diff = vco_diff;
					} else if (current_freq == freq) {
						if (best_freq == -1) {
							best_post_div = post_div;
							best_ref_div = ref_div;
							best_feedback_div = feedback_div;
							best_frac_feedback_div = frac_feedback_div;
							best_freq = current_freq;
							best_error = error;
							best_vco_diff = vco_diff;
						} else if (((pll->flags & RADEON_PLL_PREFER_LOW_REF_DIV) && (ref_div < best_ref_div)) ||
							   ((pll->flags & RADEON_PLL_PREFER_HIGH_REF_DIV) && (ref_div > best_ref_div)) ||
							   ((pll->flags & RADEON_PLL_PREFER_LOW_FB_DIV) && (feedback_div < best_feedback_div)) ||
							   ((pll->flags & RADEON_PLL_PREFER_HIGH_FB_DIV) && (feedback_div > best_feedback_div)) ||
							   ((pll->flags & RADEON_PLL_PREFER_LOW_POST_DIV) && (post_div < best_post_div)) ||
							   ((pll->flags & RADEON_PLL_PREFER_HIGH_POST_DIV) && (post_div > best_post_div))) {
							best_post_div = post_div;
							best_ref_div = ref_div;
							best_feedback_div = feedback_div;
							best_frac_feedback_div = frac_feedback_div;
							best_freq = current_freq;
							best_error = error;
							best_vco_diff = vco_diff;
						}
					}
					if (current_freq < freq)
						min_frac_feed_div = frac_feedback_div + 1;
					else
						max_frac_feed_div = frac_feedback_div;
				}
				if (current_freq < freq)
					min_feed_div = feedback_div + 1;
				else
					max_feed_div = feedback_div;
			}
		}
	}

	*dot_clock_p = best_freq / 10000;
	*fb_div_p = best_feedback_div;
	*frac_fb_div_p = best_frac_feedback_div;
	*ref_div_p = best_ref_div;
	*post_div_p = best_post_div;
	DRM_DEBUG_KMS("%lld %d, pll dividers - fb: %d.%d ref: %d, post %d\n",
		      (long long)freq,
		      best_freq / 1000, best_feedback_div, best_frac_feedback_div,
		      best_ref_div, best_post_div);

}

static void radeon_user_framebuffer_destroy(struct drm_framebuffer *fb)
{
	struct radeon_framebuffer *radeon_fb = to_radeon_framebuffer(fb);

	if (radeon_fb->obj) {
		drm_gem_object_unreference_unlocked(radeon_fb->obj);
	}
	drm_framebuffer_cleanup(fb);
	kfree(radeon_fb);
}

static int radeon_user_framebuffer_create_handle(struct drm_framebuffer *fb,
						  struct drm_file *file_priv,
						  unsigned int *handle)
{
	struct radeon_framebuffer *radeon_fb = to_radeon_framebuffer(fb);

	return drm_gem_handle_create(file_priv, radeon_fb->obj, handle);
}

static const struct drm_framebuffer_funcs radeon_fb_funcs = {
	.destroy = radeon_user_framebuffer_destroy,
	.create_handle = radeon_user_framebuffer_create_handle,
};

int
radeon_framebuffer_init(struct drm_device *dev,
			struct radeon_framebuffer *rfb,
			struct drm_mode_fb_cmd2 *mode_cmd,
			struct drm_gem_object *obj)
{
	int ret;
	rfb->obj = obj;
	drm_helper_mode_fill_fb_struct(&rfb->base, mode_cmd);
	ret = drm_framebuffer_init(dev, &rfb->base, &radeon_fb_funcs);
	if (ret) {
		rfb->obj = NULL;
		return ret;
	}
	return 0;
}

static struct drm_framebuffer *
radeon_user_framebuffer_create(struct drm_device *dev,
			       struct drm_file *file_priv,
			       struct drm_mode_fb_cmd2 *mode_cmd)
{
	struct drm_gem_object *obj;
	struct radeon_framebuffer *radeon_fb;
	int ret;

	obj = drm_gem_object_lookup(dev, file_priv, mode_cmd->handles[0]);
	if (obj ==  NULL) {
		dev_err(&dev->pdev->dev, "No GEM object associated to handle 0x%08X, "
			"can't create framebuffer\n", mode_cmd->handles[0]);
		return ERR_PTR(-ENOENT);
	}

	radeon_fb = kzalloc(sizeof(*radeon_fb), GFP_KERNEL);
	if (radeon_fb == NULL) {
		drm_gem_object_unreference_unlocked(obj);
		return ERR_PTR(-ENOMEM);
	}

	ret = radeon_framebuffer_init(dev, radeon_fb, mode_cmd, obj);
	if (ret) {
		kfree(radeon_fb);
		drm_gem_object_unreference_unlocked(obj);
		return ERR_PTR(ret);
	}

	return &radeon_fb->base;
}

static void radeon_output_poll_changed(struct drm_device *dev)
{
	struct radeon_device *rdev = dev->dev_private;
	radeon_fb_output_poll_changed(rdev);
}

static const struct drm_mode_config_funcs radeon_mode_funcs = {
	.fb_create = radeon_user_framebuffer_create,
	.output_poll_changed = radeon_output_poll_changed
};

static struct drm_prop_enum_list radeon_tmds_pll_enum_list[] =
{	{ 0, "driver" },
	{ 1, "bios" },
};

static struct drm_prop_enum_list radeon_tv_std_enum_list[] =
{	{ TV_STD_NTSC, "ntsc" },
	{ TV_STD_PAL, "pal" },
	{ TV_STD_PAL_M, "pal-m" },
	{ TV_STD_PAL_60, "pal-60" },
	{ TV_STD_NTSC_J, "ntsc-j" },
	{ TV_STD_SCART_PAL, "scart-pal" },
	{ TV_STD_PAL_CN, "pal-cn" },
	{ TV_STD_SECAM, "secam" },
};

static struct drm_prop_enum_list radeon_underscan_enum_list[] =
{	{ UNDERSCAN_OFF, "off" },
	{ UNDERSCAN_ON, "on" },
	{ UNDERSCAN_AUTO, "auto" },
};

static struct drm_prop_enum_list radeon_audio_enum_list[] =
{	{ RADEON_AUDIO_DISABLE, "off" },
	{ RADEON_AUDIO_ENABLE, "on" },
	{ RADEON_AUDIO_AUTO, "auto" },
};

/* XXX support different dither options? spatial, temporal, both, etc. */
static struct drm_prop_enum_list radeon_dither_enum_list[] =
{	{ RADEON_FMT_DITHER_DISABLE, "off" },
	{ RADEON_FMT_DITHER_ENABLE, "on" },
};

static int radeon_modeset_create_props(struct radeon_device *rdev)
{
	int sz;

	if (rdev->is_atom_bios) {
		rdev->mode_info.coherent_mode_property =
			drm_property_create_range(rdev->ddev, 0 , "coherent", 0, 1);
		if (!rdev->mode_info.coherent_mode_property)
			return -ENOMEM;
	}

	if (!ASIC_IS_AVIVO(rdev)) {
		sz = ARRAY_SIZE(radeon_tmds_pll_enum_list);
		rdev->mode_info.tmds_pll_property =
			drm_property_create_enum(rdev->ddev, 0,
					    "tmds_pll",
					    radeon_tmds_pll_enum_list, sz);
	}

	rdev->mode_info.load_detect_property =
		drm_property_create_range(rdev->ddev, 0, "load detection", 0, 1);
	if (!rdev->mode_info.load_detect_property)
		return -ENOMEM;

	drm_mode_create_scaling_mode_property(rdev->ddev);

	sz = ARRAY_SIZE(radeon_tv_std_enum_list);
	rdev->mode_info.tv_std_property =
		drm_property_create_enum(rdev->ddev, 0,
				    "tv standard",
				    radeon_tv_std_enum_list, sz);

	sz = ARRAY_SIZE(radeon_underscan_enum_list);
	rdev->mode_info.underscan_property =
		drm_property_create_enum(rdev->ddev, 0,
				    "underscan",
				    radeon_underscan_enum_list, sz);

	rdev->mode_info.underscan_hborder_property =
		drm_property_create_range(rdev->ddev, 0,
					"underscan hborder", 0, 128);
	if (!rdev->mode_info.underscan_hborder_property)
		return -ENOMEM;

	rdev->mode_info.underscan_vborder_property =
		drm_property_create_range(rdev->ddev, 0,
					"underscan vborder", 0, 128);
	if (!rdev->mode_info.underscan_vborder_property)
		return -ENOMEM;

	sz = ARRAY_SIZE(radeon_audio_enum_list);
	rdev->mode_info.audio_property =
		drm_property_create_enum(rdev->ddev, 0,
					 "audio",
					 radeon_audio_enum_list, sz);

	sz = ARRAY_SIZE(radeon_dither_enum_list);
	rdev->mode_info.dither_property =
		drm_property_create_enum(rdev->ddev, 0,
					 "dither",
					 radeon_dither_enum_list, sz);

	return 0;
}

void radeon_update_display_priority(struct radeon_device *rdev)
{
	/* adjustment options for the display watermarks */
	if ((radeon_disp_priority == 0) || (radeon_disp_priority > 2)) {
		/* set display priority to high for r3xx, rv515 chips
		 * this avoids flickering due to underflow to the
		 * display controllers during heavy acceleration.
		 * Don't force high on rs4xx igp chips as it seems to
		 * affect the sound card.  See kernel bug 15982.
		 */
		if ((ASIC_IS_R300(rdev) || (rdev->family == CHIP_RV515)) &&
		    !(rdev->flags & RADEON_IS_IGP))
			rdev->disp_priority = 2;
		else
			rdev->disp_priority = 0;
	} else
		rdev->disp_priority = radeon_disp_priority;

}

/*
 * Allocate hdmi structs and determine register offsets
 */
static void radeon_afmt_init(struct radeon_device *rdev)
{
	int i;

	for (i = 0; i < RADEON_MAX_AFMT_BLOCKS; i++)
		rdev->mode_info.afmt[i] = NULL;

	if (ASIC_IS_NODCE(rdev)) {
		/* nothing to do */
	} else if (ASIC_IS_DCE4(rdev)) {
		static uint32_t eg_offsets[] = {
			EVERGREEN_CRTC0_REGISTER_OFFSET,
			EVERGREEN_CRTC1_REGISTER_OFFSET,
			EVERGREEN_CRTC2_REGISTER_OFFSET,
			EVERGREEN_CRTC3_REGISTER_OFFSET,
			EVERGREEN_CRTC4_REGISTER_OFFSET,
			EVERGREEN_CRTC5_REGISTER_OFFSET,
			0x13830 - 0x7030,
		};
		int num_afmt;

		/* DCE8 has 7 audio blocks tied to DIG encoders */
		/* DCE6 has 6 audio blocks tied to DIG encoders */
		/* DCE4/5 has 6 audio blocks tied to DIG encoders */
		/* DCE4.1 has 2 audio blocks tied to DIG encoders */
		if (ASIC_IS_DCE8(rdev))
			num_afmt = 7;
		else if (ASIC_IS_DCE6(rdev))
			num_afmt = 6;
		else if (ASIC_IS_DCE5(rdev))
			num_afmt = 6;
		else if (ASIC_IS_DCE41(rdev))
			num_afmt = 2;
		else /* DCE4 */
			num_afmt = 6;

		BUG_ON(num_afmt > ARRAY_SIZE(eg_offsets));
		for (i = 0; i < num_afmt; i++) {
			rdev->mode_info.afmt[i] = kzalloc(sizeof(struct radeon_afmt), GFP_KERNEL);
			if (rdev->mode_info.afmt[i]) {
				rdev->mode_info.afmt[i]->offset = eg_offsets[i];
				rdev->mode_info.afmt[i]->id = i;
			}
		}
	} else if (ASIC_IS_DCE3(rdev)) {
		/* DCE3.x has 2 audio blocks tied to DIG encoders */
		rdev->mode_info.afmt[0] = kzalloc(sizeof(struct radeon_afmt), GFP_KERNEL);
		if (rdev->mode_info.afmt[0]) {
			rdev->mode_info.afmt[0]->offset = DCE3_HDMI_OFFSET0;
			rdev->mode_info.afmt[0]->id = 0;
		}
		rdev->mode_info.afmt[1] = kzalloc(sizeof(struct radeon_afmt), GFP_KERNEL);
		if (rdev->mode_info.afmt[1]) {
			rdev->mode_info.afmt[1]->offset = DCE3_HDMI_OFFSET1;
			rdev->mode_info.afmt[1]->id = 1;
		}
	} else if (ASIC_IS_DCE2(rdev)) {
		/* DCE2 has at least 1 routable audio block */
		rdev->mode_info.afmt[0] = kzalloc(sizeof(struct radeon_afmt), GFP_KERNEL);
		if (rdev->mode_info.afmt[0]) {
			rdev->mode_info.afmt[0]->offset = DCE2_HDMI_OFFSET0;
			rdev->mode_info.afmt[0]->id = 0;
		}
		/* r6xx has 2 routable audio blocks */
		if (rdev->family >= CHIP_R600) {
			rdev->mode_info.afmt[1] = kzalloc(sizeof(struct radeon_afmt), GFP_KERNEL);
			if (rdev->mode_info.afmt[1]) {
				rdev->mode_info.afmt[1]->offset = DCE2_HDMI_OFFSET1;
				rdev->mode_info.afmt[1]->id = 1;
			}
		}
	}
}

static void radeon_afmt_fini(struct radeon_device *rdev)
{
	int i;

	for (i = 0; i < RADEON_MAX_AFMT_BLOCKS; i++) {
		kfree(rdev->mode_info.afmt[i]);
		rdev->mode_info.afmt[i] = NULL;
	}
}

int radeon_modeset_init(struct radeon_device *rdev)
{
	int i;
	int ret;

	drm_mode_config_init(rdev->ddev);
	rdev->mode_info.mode_config_initialized = true;

	rdev->ddev->mode_config.funcs = &radeon_mode_funcs;

	if (ASIC_IS_DCE5(rdev)) {
		rdev->ddev->mode_config.max_width = 16384;
		rdev->ddev->mode_config.max_height = 16384;
	} else if (ASIC_IS_AVIVO(rdev)) {
		rdev->ddev->mode_config.max_width = 8192;
		rdev->ddev->mode_config.max_height = 8192;
	} else {
		rdev->ddev->mode_config.max_width = 4096;
		rdev->ddev->mode_config.max_height = 4096;
	}

	rdev->ddev->mode_config.preferred_depth = 24;
	rdev->ddev->mode_config.prefer_shadow = 1;

	rdev->ddev->mode_config.fb_base = rdev->mc.aper_base;

	ret = radeon_modeset_create_props(rdev);
	if (ret) {
		return ret;
	}

	/* init i2c buses */
	radeon_i2c_init(rdev);

	/* check combios for a valid hardcoded EDID - Sun servers */
	if (!rdev->is_atom_bios) {
		/* check for hardcoded EDID in BIOS */
		radeon_combios_check_hardcoded_edid(rdev);
	}

	/* allocate crtcs */
	for (i = 0; i < rdev->num_crtc; i++) {
		radeon_crtc_init(rdev->ddev, i);
	}

	/* okay we should have all the bios connectors */
	ret = radeon_setup_enc_conn(rdev->ddev);
	if (!ret) {
		return ret;
	}

	/* init dig PHYs, disp eng pll */
	if (rdev->is_atom_bios) {
		radeon_atom_encoder_init(rdev);
		radeon_atom_disp_eng_pll_init(rdev);
	}

	/* initialize hpd */
	radeon_hpd_init(rdev);

	/* setup afmt */
	radeon_afmt_init(rdev);

	radeon_fbdev_init(rdev);
	drm_kms_helper_poll_init(rdev->ddev);

	if (rdev->pm.dpm_enabled) {
		/* do dpm late init */
		ret = radeon_pm_late_init(rdev);
		if (ret) {
			rdev->pm.dpm_enabled = false;
			DRM_ERROR("radeon_pm_late_init failed, disabling dpm\n");
		}
		/* set the dpm state for PX since there won't be
		 * a modeset to call this.
		 */
		radeon_pm_compute_clocks(rdev);
	}

	return 0;
}

void radeon_modeset_fini(struct radeon_device *rdev)
{
	radeon_fbdev_fini(rdev);
	kfree(rdev->mode_info.bios_hardcoded_edid);

	if (rdev->mode_info.mode_config_initialized) {
		radeon_afmt_fini(rdev);
		drm_kms_helper_poll_fini(rdev->ddev);
		radeon_hpd_fini(rdev);
		drm_mode_config_cleanup(rdev->ddev);
		rdev->mode_info.mode_config_initialized = false;
	}
	/* free i2c buses */
	radeon_i2c_fini(rdev);
}

static bool is_hdtv_mode(const struct drm_display_mode *mode)
{
	/* try and guess if this is a tv or a monitor */
	if ((mode->vdisplay == 480 && mode->hdisplay == 720) || /* 480p */
	    (mode->vdisplay == 576) || /* 576p */
	    (mode->vdisplay == 720) || /* 720p */
	    (mode->vdisplay == 1080)) /* 1080p */
		return true;
	else
		return false;
}

bool radeon_crtc_scaling_mode_fixup(struct drm_crtc *crtc,
				const struct drm_display_mode *mode,
				struct drm_display_mode *adjusted_mode)
{
	struct drm_device *dev = crtc->dev;
	struct radeon_device *rdev = dev->dev_private;
	struct drm_encoder *encoder;
	struct radeon_crtc *radeon_crtc = to_radeon_crtc(crtc);
	struct radeon_encoder *radeon_encoder;
	struct drm_connector *connector;
	struct radeon_connector *radeon_connector;
	bool first = true;
	u32 src_v = 1, dst_v = 1;
	u32 src_h = 1, dst_h = 1;

	radeon_crtc->h_border = 0;
	radeon_crtc->v_border = 0;

	list_for_each_entry(encoder, &dev->mode_config.encoder_list, head) {
		if (encoder->crtc != crtc)
			continue;
		radeon_encoder = to_radeon_encoder(encoder);
		connector = radeon_get_connector_for_encoder(encoder);
		radeon_connector = to_radeon_connector(connector);

		if (first) {
			/* set scaling */
			if (radeon_encoder->rmx_type == RMX_OFF)
				radeon_crtc->rmx_type = RMX_OFF;
			else if (mode->hdisplay < radeon_encoder->native_mode.hdisplay ||
				 mode->vdisplay < radeon_encoder->native_mode.vdisplay)
				radeon_crtc->rmx_type = radeon_encoder->rmx_type;
			else
				radeon_crtc->rmx_type = RMX_OFF;
			/* copy native mode */
			memcpy(&radeon_crtc->native_mode,
			       &radeon_encoder->native_mode,
				sizeof(struct drm_display_mode));
			src_v = crtc->mode.vdisplay;
			dst_v = radeon_crtc->native_mode.vdisplay;
			src_h = crtc->mode.hdisplay;
			dst_h = radeon_crtc->native_mode.hdisplay;

			/* fix up for overscan on hdmi */
			if (ASIC_IS_AVIVO(rdev) &&
			    (!(mode->flags & DRM_MODE_FLAG_INTERLACE)) &&
			    ((radeon_encoder->underscan_type == UNDERSCAN_ON) ||
			     ((radeon_encoder->underscan_type == UNDERSCAN_AUTO) &&
			      drm_detect_hdmi_monitor(radeon_connector->edid) &&
			      is_hdtv_mode(mode)))) {
				if (radeon_encoder->underscan_hborder != 0)
					radeon_crtc->h_border = radeon_encoder->underscan_hborder;
				else
					radeon_crtc->h_border = (mode->hdisplay >> 5) + 16;
				if (radeon_encoder->underscan_vborder != 0)
					radeon_crtc->v_border = radeon_encoder->underscan_vborder;
				else
					radeon_crtc->v_border = (mode->vdisplay >> 5) + 16;
				radeon_crtc->rmx_type = RMX_FULL;
				src_v = crtc->mode.vdisplay;
				dst_v = crtc->mode.vdisplay - (radeon_crtc->v_border * 2);
				src_h = crtc->mode.hdisplay;
				dst_h = crtc->mode.hdisplay - (radeon_crtc->h_border * 2);
			}
			first = false;
		} else {
			if (radeon_crtc->rmx_type != radeon_encoder->rmx_type) {
				/* WARNING: Right now this can't happen but
				 * in the future we need to check that scaling
				 * are consistent across different encoder
				 * (ie all encoder can work with the same
				 *  scaling).
				 */
				DRM_ERROR("Scaling not consistent across encoder.\n");
				return false;
			}
		}
	}
	if (radeon_crtc->rmx_type != RMX_OFF) {
		fixed20_12 a, b;
		a.full = dfixed_const(src_v);
		b.full = dfixed_const(dst_v);
		radeon_crtc->vsc.full = dfixed_div(a, b);
		a.full = dfixed_const(src_h);
		b.full = dfixed_const(dst_h);
		radeon_crtc->hsc.full = dfixed_div(a, b);
	} else {
		radeon_crtc->vsc.full = dfixed_const(1);
		radeon_crtc->hsc.full = dfixed_const(1);
	}
	return true;
}

/*
 * Retrieve current video scanout position of crtc on a given gpu, and
 * an optional accurate timestamp of when query happened.
 *
 * \param dev Device to query.
 * \param crtc Crtc to query.
 * \param flags Flags from caller (DRM_CALLED_FROM_VBLIRQ or 0).
 * \param *vpos Location where vertical scanout position should be stored.
 * \param *hpos Location where horizontal scanout position should go.
 * \param *stime Target location for timestamp taken immediately before
 *               scanout position query. Can be NULL to skip timestamp.
 * \param *etime Target location for timestamp taken immediately after
 *               scanout position query. Can be NULL to skip timestamp.
 *
 * Returns vpos as a positive number while in active scanout area.
 * Returns vpos as a negative number inside vblank, counting the number
 * of scanlines to go until end of vblank, e.g., -1 means "one scanline
 * until start of active scanout / end of vblank."
 *
 * \return Flags, or'ed together as follows:
 *
 * DRM_SCANOUTPOS_VALID = Query successful.
 * DRM_SCANOUTPOS_INVBL = Inside vblank.
 * DRM_SCANOUTPOS_ACCURATE = Returned position is accurate. A lack of
 * this flag means that returned position may be offset by a constant but
 * unknown small number of scanlines wrt. real scanout position.
 *
 */
int radeon_get_crtc_scanoutpos(struct drm_device *dev, int crtc, unsigned int flags,
			       int *vpos, int *hpos, ktime_t *stime, ktime_t *etime)
{
	u32 stat_crtc = 0, vbl = 0, position = 0;
	int vbl_start, vbl_end, vtotal, ret = 0;
	bool in_vbl = true;

	struct radeon_device *rdev = dev->dev_private;

	/* preempt_disable_rt() should go right here in PREEMPT_RT patchset. */

	/* Get optional system timestamp before query. */
	if (stime)
		*stime = ktime_get();

	if (ASIC_IS_DCE4(rdev)) {
		if (crtc == 0) {
			vbl = RREG32(EVERGREEN_CRTC_V_BLANK_START_END +
				     EVERGREEN_CRTC0_REGISTER_OFFSET);
			position = RREG32(EVERGREEN_CRTC_STATUS_POSITION +
					  EVERGREEN_CRTC0_REGISTER_OFFSET);
			ret |= DRM_SCANOUTPOS_VALID;
		}
		if (crtc == 1) {
			vbl = RREG32(EVERGREEN_CRTC_V_BLANK_START_END +
				     EVERGREEN_CRTC1_REGISTER_OFFSET);
			position = RREG32(EVERGREEN_CRTC_STATUS_POSITION +
					  EVERGREEN_CRTC1_REGISTER_OFFSET);
			ret |= DRM_SCANOUTPOS_VALID;
		}
		if (crtc == 2) {
			vbl = RREG32(EVERGREEN_CRTC_V_BLANK_START_END +
				     EVERGREEN_CRTC2_REGISTER_OFFSET);
			position = RREG32(EVERGREEN_CRTC_STATUS_POSITION +
					  EVERGREEN_CRTC2_REGISTER_OFFSET);
			ret |= DRM_SCANOUTPOS_VALID;
		}
		if (crtc == 3) {
			vbl = RREG32(EVERGREEN_CRTC_V_BLANK_START_END +
				     EVERGREEN_CRTC3_REGISTER_OFFSET);
			position = RREG32(EVERGREEN_CRTC_STATUS_POSITION +
					  EVERGREEN_CRTC3_REGISTER_OFFSET);
			ret |= DRM_SCANOUTPOS_VALID;
		}
		if (crtc == 4) {
			vbl = RREG32(EVERGREEN_CRTC_V_BLANK_START_END +
				     EVERGREEN_CRTC4_REGISTER_OFFSET);
			position = RREG32(EVERGREEN_CRTC_STATUS_POSITION +
					  EVERGREEN_CRTC4_REGISTER_OFFSET);
			ret |= DRM_SCANOUTPOS_VALID;
		}
		if (crtc == 5) {
			vbl = RREG32(EVERGREEN_CRTC_V_BLANK_START_END +
				     EVERGREEN_CRTC5_REGISTER_OFFSET);
			position = RREG32(EVERGREEN_CRTC_STATUS_POSITION +
					  EVERGREEN_CRTC5_REGISTER_OFFSET);
			ret |= DRM_SCANOUTPOS_VALID;
		}
	} else if (ASIC_IS_AVIVO(rdev)) {
		if (crtc == 0) {
			vbl = RREG32(AVIVO_D1CRTC_V_BLANK_START_END);
			position = RREG32(AVIVO_D1CRTC_STATUS_POSITION);
			ret |= DRM_SCANOUTPOS_VALID;
		}
		if (crtc == 1) {
			vbl = RREG32(AVIVO_D2CRTC_V_BLANK_START_END);
			position = RREG32(AVIVO_D2CRTC_STATUS_POSITION);
			ret |= DRM_SCANOUTPOS_VALID;
		}
	} else {
		/* Pre-AVIVO: Different encoding of scanout pos and vblank interval. */
		if (crtc == 0) {
			/* Assume vbl_end == 0, get vbl_start from
			 * upper 16 bits.
			 */
			vbl = (RREG32(RADEON_CRTC_V_TOTAL_DISP) &
				RADEON_CRTC_V_DISP) >> RADEON_CRTC_V_DISP_SHIFT;
			/* Only retrieve vpos from upper 16 bits, set hpos == 0. */
			position = (RREG32(RADEON_CRTC_VLINE_CRNT_VLINE) >> 16) & RADEON_CRTC_V_TOTAL;
			stat_crtc = RREG32(RADEON_CRTC_STATUS);
			if (!(stat_crtc & 1))
				in_vbl = false;

			ret |= DRM_SCANOUTPOS_VALID;
		}
		if (crtc == 1) {
			vbl = (RREG32(RADEON_CRTC2_V_TOTAL_DISP) &
				RADEON_CRTC_V_DISP) >> RADEON_CRTC_V_DISP_SHIFT;
			position = (RREG32(RADEON_CRTC2_VLINE_CRNT_VLINE) >> 16) & RADEON_CRTC_V_TOTAL;
			stat_crtc = RREG32(RADEON_CRTC2_STATUS);
			if (!(stat_crtc & 1))
				in_vbl = false;

			ret |= DRM_SCANOUTPOS_VALID;
		}
	}

	/* Get optional system timestamp after query. */
	if (etime)
		*etime = ktime_get();

	/* preempt_enable_rt() should go right here in PREEMPT_RT patchset. */

	/* Decode into vertical and horizontal scanout position. */
	*vpos = position & 0x1fff;
	*hpos = (position >> 16) & 0x1fff;

	/* Valid vblank area boundaries from gpu retrieved? */
	if (vbl > 0) {
		/* Yes: Decode. */
		ret |= DRM_SCANOUTPOS_ACCURATE;
		vbl_start = vbl & 0x1fff;
		vbl_end = (vbl >> 16) & 0x1fff;
	}
	else {
		/* No: Fake something reasonable which gives at least ok results. */
		vbl_start = rdev->mode_info.crtcs[crtc]->base.hwmode.crtc_vdisplay;
		vbl_end = 0;
	}

	/* Test scanout position against vblank region. */
	if ((*vpos < vbl_start) && (*vpos >= vbl_end))
		in_vbl = false;

	/* Check if inside vblank area and apply corrective offsets:
	 * vpos will then be >=0 in video scanout area, but negative
	 * within vblank area, counting down the number of lines until
	 * start of scanout.
	 */

	/* Inside "upper part" of vblank area? Apply corrective offset if so: */
	if (in_vbl && (*vpos >= vbl_start)) {
		vtotal = rdev->mode_info.crtcs[crtc]->base.hwmode.crtc_vtotal;
		*vpos = *vpos - vtotal;
	}

	/* Correct for shifted end of vbl at vbl_end. */
	*vpos = *vpos - vbl_end;

	/* In vblank? */
	if (in_vbl)
		ret |= DRM_SCANOUTPOS_INVBL;

	/* Is vpos outside nominal vblank area, but less than
	 * 1/100 of a frame height away from start of vblank?
	 * If so, assume this isn't a massively delayed vblank
	 * interrupt, but a vblank interrupt that fired a few
	 * microseconds before true start of vblank. Compensate
	 * by adding a full frame duration to the final timestamp.
	 * Happens, e.g., on ATI R500, R600.
	 *
	 * We only do this if DRM_CALLED_FROM_VBLIRQ.
	 */
	if ((flags & DRM_CALLED_FROM_VBLIRQ) && !in_vbl) {
		vbl_start = rdev->mode_info.crtcs[crtc]->base.hwmode.crtc_vdisplay;
		vtotal = rdev->mode_info.crtcs[crtc]->base.hwmode.crtc_vtotal;

		if (vbl_start - *vpos < vtotal / 100) {
			*vpos -= vtotal;

			/* Signal this correction as "applied". */
			ret |= 0x8;
		}
	}

	return ret;
}<|MERGE_RESOLUTION|>--- conflicted
+++ resolved
@@ -546,7 +546,6 @@
 	/* update crtc fb */
 	crtc->primary->fb = fb;
 
-	radeon_crtc->flip_status = RADEON_FLIP_SUBMITTED;
 	spin_unlock_irqrestore(&crtc->dev->event_lock, flags);
 
 	queue_work(radeon_crtc->flip_queue, &work->flip_work);
@@ -570,49 +569,7 @@
 	radeon_fence_unref(&work->fence);
 	kfree(work);
 
-<<<<<<< HEAD
-	/* schedule unpin of the old buffer */
-	old_radeon_fb = to_radeon_framebuffer(crtc->primary->fb);
-	obj = old_radeon_fb->obj;
-
-	/* take a reference to the old object */
-	drm_gem_object_reference(obj);
-	work->old_rbo = gem_to_radeon_bo(obj);
-
-	new_radeon_fb = to_radeon_framebuffer(fb);
-	obj = new_radeon_fb->obj;
-	work->new_rbo = gem_to_radeon_bo(obj);
-
-	spin_lock(&work->new_rbo->tbo.bdev->fence_lock);
-	if (work->new_rbo->tbo.sync_obj)
-		work->fence = radeon_fence_ref(work->new_rbo->tbo.sync_obj);
-	spin_unlock(&work->new_rbo->tbo.bdev->fence_lock);
-
-	/* We borrow the event spin lock for protecting flip_work */
-	spin_lock_irqsave(&crtc->dev->event_lock, flags);
-
-	if (radeon_crtc->flip_status != RADEON_FLIP_NONE) {
-		DRM_DEBUG_DRIVER("flip queue: crtc already busy\n");
-		spin_unlock_irqrestore(&crtc->dev->event_lock, flags);
-		drm_gem_object_unreference_unlocked(&work->old_rbo->gem_base);
-		radeon_fence_unref(&work->fence);
-		kfree(work);
-		return -EBUSY;
-	}
-	radeon_crtc->flip_status = RADEON_FLIP_PENDING;
-	radeon_crtc->flip_work = work;
-
-	/* update crtc fb */
-	crtc->primary->fb = fb;
-
-	spin_unlock_irqrestore(&crtc->dev->event_lock, flags);
-
-	queue_work(radeon_crtc->flip_queue, &work->flip_work);
-
-	return 0;
-=======
 	return r;
->>>>>>> 9a3c4145
 }
 
 static int
