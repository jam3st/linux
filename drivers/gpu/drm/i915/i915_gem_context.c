/*
 * Copyright © 2011-2012 Intel Corporation
 *
 * Permission is hereby granted, free of charge, to any person obtaining a
 * copy of this software and associated documentation files (the "Software"),
 * to deal in the Software without restriction, including without limitation
 * the rights to use, copy, modify, merge, publish, distribute, sublicense,
 * and/or sell copies of the Software, and to permit persons to whom the
 * Software is furnished to do so, subject to the following conditions:
 *
 * The above copyright notice and this permission notice (including the next
 * paragraph) shall be included in all copies or substantial portions of the
 * Software.
 *
 * THE SOFTWARE IS PROVIDED "AS IS", WITHOUT WARRANTY OF ANY KIND, EXPRESS OR
 * IMPLIED, INCLUDING BUT NOT LIMITED TO THE WARRANTIES OF MERCHANTABILITY,
 * FITNESS FOR A PARTICULAR PURPOSE AND NONINFRINGEMENT.  IN NO EVENT SHALL
 * THE AUTHORS OR COPYRIGHT HOLDERS BE LIABLE FOR ANY CLAIM, DAMAGES OR OTHER
 * LIABILITY, WHETHER IN AN ACTION OF CONTRACT, TORT OR OTHERWISE, ARISING
 * FROM, OUT OF OR IN CONNECTION WITH THE SOFTWARE OR THE USE OR OTHER DEALINGS
 * IN THE SOFTWARE.
 *
 * Authors:
 *    Ben Widawsky <ben@bwidawsk.net>
 *
 */

/*
 * This file implements HW context support. On gen5+ a HW context consists of an
 * opaque GPU object which is referenced at times of context saves and restores.
 * With RC6 enabled, the context is also referenced as the GPU enters and exists
 * from RC6 (GPU has it's own internal power context, except on gen5). Though
 * something like a context does exist for the media ring, the code only
 * supports contexts for the render ring.
 *
 * In software, there is a distinction between contexts created by the user,
 * and the default HW context. The default HW context is used by GPU clients
 * that do not request setup of their own hardware context. The default
 * context's state is never restored to help prevent programming errors. This
 * would happen if a client ran and piggy-backed off another clients GPU state.
 * The default context only exists to give the GPU some offset to load as the
 * current to invoke a save of the context we actually care about. In fact, the
 * code could likely be constructed, albeit in a more complicated fashion, to
 * never use the default context, though that limits the driver's ability to
 * swap out, and/or destroy other contexts.
 *
 * All other contexts are created as a request by the GPU client. These contexts
 * store GPU state, and thus allow GPU clients to not re-emit state (and
 * potentially query certain state) at any time. The kernel driver makes
 * certain that the appropriate commands are inserted.
 *
 * The context life cycle is semi-complicated in that context BOs may live
 * longer than the context itself because of the way the hardware, and object
 * tracking works. Below is a very crude representation of the state machine
 * describing the context life.
 *                                         refcount     pincount     active
 * S0: initial state                          0            0           0
 * S1: context created                        1            0           0
 * S2: context is currently running           2            1           X
 * S3: GPU referenced, but not current        2            0           1
 * S4: context is current, but destroyed      1            1           0
 * S5: like S3, but destroyed                 1            0           1
 *
 * The most common (but not all) transitions:
 * S0->S1: client creates a context
 * S1->S2: client submits execbuf with context
 * S2->S3: other clients submits execbuf with context
 * S3->S1: context object was retired
 * S3->S2: clients submits another execbuf
 * S2->S4: context destroy called with current context
 * S3->S5->S0: destroy path
 * S4->S5->S0: destroy path on current context
 *
 * There are two confusing terms used above:
 *  The "current context" means the context which is currently running on the
 *  GPU. The GPU has loaded its state already and has stored away the gtt
 *  offset of the BO. The GPU is not actively referencing the data at this
 *  offset, but it will on the next context switch. The only way to avoid this
 *  is to do a GPU reset.
 *
 *  An "active context' is one which was previously the "current context" and is
 *  on the active list waiting for the next context switch to occur. Until this
 *  happens, the object must remain at the same gtt offset. It is therefore
 *  possible to destroy a context, but it is still active.
 *
 */

#include <linux/log2.h>
#include <drm/drmP.h>
#include <drm/i915_drm.h>
#include "i915_drv.h"
#include "i915_trace.h"

#define ALL_L3_SLICES(dev) (1 << NUM_L3_SLICES(dev)) - 1

static void lut_close(struct i915_gem_context *ctx)
{
	struct i915_lut_handle *lut, *ln;
	struct radix_tree_iter iter;
	void __rcu **slot;

	list_for_each_entry_safe(lut, ln, &ctx->handles_list, ctx_link) {
		list_del(&lut->obj_link);
		kmem_cache_free(ctx->i915->luts, lut);
	}

	rcu_read_lock();
	radix_tree_for_each_slot(slot, &ctx->handles_vma, &iter, 0) {
		struct i915_vma *vma = rcu_dereference_raw(*slot);

		radix_tree_iter_delete(&ctx->handles_vma, &iter, slot);
		__i915_gem_object_release_unless_active(vma->obj);
	}
	rcu_read_unlock();
}

static void i915_gem_context_free(struct i915_gem_context *ctx)
{
	int i;

	lockdep_assert_held(&ctx->i915->drm.struct_mutex);
	GEM_BUG_ON(!i915_gem_context_is_closed(ctx));

	i915_ppgtt_put(ctx->ppgtt);

	for (i = 0; i < I915_NUM_ENGINES; i++) {
		struct intel_context *ce = &ctx->engine[i];

		if (!ce->state)
			continue;

		WARN_ON(ce->pin_count);
		if (ce->ring)
			intel_ring_free(ce->ring);

		__i915_gem_object_release_unless_active(ce->state->obj);
	}

	kfree(ctx->name);
	put_pid(ctx->pid);

	list_del(&ctx->link);

	ida_simple_remove(&ctx->i915->contexts.hw_ida, ctx->hw_id);
	kfree_rcu(ctx, rcu);
}

static void contexts_free(struct drm_i915_private *i915)
{
	struct llist_node *freed = llist_del_all(&i915->contexts.free_list);
	struct i915_gem_context *ctx, *cn;

	lockdep_assert_held(&i915->drm.struct_mutex);

	llist_for_each_entry_safe(ctx, cn, freed, free_link)
		i915_gem_context_free(ctx);
}

static void contexts_free_first(struct drm_i915_private *i915)
{
	struct i915_gem_context *ctx;
	struct llist_node *freed;

	lockdep_assert_held(&i915->drm.struct_mutex);

	freed = llist_del_first(&i915->contexts.free_list);
	if (!freed)
		return;

	ctx = container_of(freed, typeof(*ctx), free_link);
	i915_gem_context_free(ctx);
}

static void contexts_free_worker(struct work_struct *work)
{
	struct drm_i915_private *i915 =
		container_of(work, typeof(*i915), contexts.free_work);

	mutex_lock(&i915->drm.struct_mutex);
	contexts_free(i915);
	mutex_unlock(&i915->drm.struct_mutex);
}

void i915_gem_context_release(struct kref *ref)
{
	struct i915_gem_context *ctx = container_of(ref, typeof(*ctx), ref);
	struct drm_i915_private *i915 = ctx->i915;

	trace_i915_context_free(ctx);
	if (llist_add(&ctx->free_link, &i915->contexts.free_list))
		queue_work(i915->wq, &i915->contexts.free_work);
}

static void context_close(struct i915_gem_context *ctx)
{
	i915_gem_context_set_closed(ctx);

	/*
	 * The LUT uses the VMA as a backpointer to unref the object,
	 * so we need to clear the LUT before we close all the VMA (inside
	 * the ppgtt).
	 */
	lut_close(ctx);
	if (ctx->ppgtt)
		i915_ppgtt_close(&ctx->ppgtt->base);

	ctx->file_priv = ERR_PTR(-EBADF);
	i915_gem_context_put(ctx);
}

static int assign_hw_id(struct drm_i915_private *dev_priv, unsigned *out)
{
	int ret;

	ret = ida_simple_get(&dev_priv->contexts.hw_ida,
			     0, MAX_CONTEXT_HW_ID, GFP_KERNEL);
	if (ret < 0) {
		/* Contexts are only released when no longer active.
		 * Flush any pending retires to hopefully release some
		 * stale contexts and try again.
		 */
		i915_gem_retire_requests(dev_priv);
		ret = ida_simple_get(&dev_priv->contexts.hw_ida,
				     0, MAX_CONTEXT_HW_ID, GFP_KERNEL);
		if (ret < 0)
			return ret;
	}

	*out = ret;
	return 0;
}

static u32 default_desc_template(const struct drm_i915_private *i915,
				 const struct i915_hw_ppgtt *ppgtt)
{
	u32 address_mode;
	u32 desc;

	desc = GEN8_CTX_VALID | GEN8_CTX_PRIVILEGE;

	address_mode = INTEL_LEGACY_32B_CONTEXT;
	if (ppgtt && i915_vm_is_48bit(&ppgtt->base))
		address_mode = INTEL_LEGACY_64B_CONTEXT;
	desc |= address_mode << GEN8_CTX_ADDRESSING_MODE_SHIFT;

	if (IS_GEN8(i915))
		desc |= GEN8_CTX_L3LLC_COHERENT;

	/* TODO: WaDisableLiteRestore when we start using semaphore
	 * signalling between Command Streamers
	 * ring->ctx_desc_template |= GEN8_CTX_FORCE_RESTORE;
	 */

	return desc;
}

static struct i915_gem_context *
__create_hw_context(struct drm_i915_private *dev_priv,
		    struct drm_i915_file_private *file_priv)
{
	struct i915_gem_context *ctx;
	int ret;

	ctx = kzalloc(sizeof(*ctx), GFP_KERNEL);
	if (ctx == NULL)
		return ERR_PTR(-ENOMEM);

	ret = assign_hw_id(dev_priv, &ctx->hw_id);
	if (ret) {
		kfree(ctx);
		return ERR_PTR(ret);
	}

	kref_init(&ctx->ref);
	list_add_tail(&ctx->link, &dev_priv->contexts.list);
	ctx->i915 = dev_priv;
	ctx->priority = I915_PRIORITY_NORMAL;

	INIT_RADIX_TREE(&ctx->handles_vma, GFP_KERNEL);
	INIT_LIST_HEAD(&ctx->handles_list);

	/* Default context will never have a file_priv */
	ret = DEFAULT_CONTEXT_HANDLE;
	if (file_priv) {
		ret = idr_alloc(&file_priv->context_idr, ctx,
				DEFAULT_CONTEXT_HANDLE, 0, GFP_KERNEL);
		if (ret < 0)
			goto err_lut;
	}
	ctx->user_handle = ret;

	ctx->file_priv = file_priv;
	if (file_priv) {
		ctx->pid = get_task_pid(current, PIDTYPE_PID);
		ctx->name = kasprintf(GFP_KERNEL, "%s[%d]/%x",
				      current->comm,
				      pid_nr(ctx->pid),
				      ctx->user_handle);
		if (!ctx->name) {
			ret = -ENOMEM;
			goto err_pid;
		}
	}

	/* NB: Mark all slices as needing a remap so that when the context first
	 * loads it will restore whatever remap state already exists. If there
	 * is no remap info, it will be a NOP. */
	ctx->remap_slice = ALL_L3_SLICES(dev_priv);

	i915_gem_context_set_bannable(ctx);
	ctx->ring_size = 4 * PAGE_SIZE;
	ctx->desc_template =
		default_desc_template(dev_priv, dev_priv->mm.aliasing_ppgtt);

	/* GuC requires the ring to be placed above GUC_WOPCM_TOP. If GuC is not
	 * present or not in use we still need a small bias as ring wraparound
	 * at offset 0 sometimes hangs. No idea why.
	 */
<<<<<<< HEAD
	if (HAS_GUC(dev_priv) && i915_modparams.enable_guc_loading)
=======
	if (USES_GUC(dev_priv))
>>>>>>> 661e50bc
		ctx->ggtt_offset_bias = GUC_WOPCM_TOP;
	else
		ctx->ggtt_offset_bias = I915_GTT_PAGE_SIZE;

	return ctx;

err_pid:
	put_pid(ctx->pid);
	idr_remove(&file_priv->context_idr, ctx->user_handle);
err_lut:
	context_close(ctx);
	return ERR_PTR(ret);
}

static void __destroy_hw_context(struct i915_gem_context *ctx,
				 struct drm_i915_file_private *file_priv)
{
	idr_remove(&file_priv->context_idr, ctx->user_handle);
	context_close(ctx);
}

/**
 * The default context needs to exist per ring that uses contexts. It stores the
 * context state of the GPU for applications that don't utilize HW contexts, as
 * well as an idle case.
 */
static struct i915_gem_context *
i915_gem_create_context(struct drm_i915_private *dev_priv,
			struct drm_i915_file_private *file_priv)
{
	struct i915_gem_context *ctx;

	lockdep_assert_held(&dev_priv->drm.struct_mutex);

	/* Reap the most stale context */
	contexts_free_first(dev_priv);

	ctx = __create_hw_context(dev_priv, file_priv);
	if (IS_ERR(ctx))
		return ctx;

	if (USES_FULL_PPGTT(dev_priv)) {
		struct i915_hw_ppgtt *ppgtt;

		ppgtt = i915_ppgtt_create(dev_priv, file_priv, ctx->name);
		if (IS_ERR(ppgtt)) {
			DRM_DEBUG_DRIVER("PPGTT setup failed (%ld)\n",
					 PTR_ERR(ppgtt));
			__destroy_hw_context(ctx, file_priv);
			return ERR_CAST(ppgtt);
		}

		ctx->ppgtt = ppgtt;
		ctx->desc_template = default_desc_template(dev_priv, ppgtt);
	}

	trace_i915_context_create(ctx);

	return ctx;
}

/**
 * i915_gem_context_create_gvt - create a GVT GEM context
 * @dev: drm device *
 *
 * This function is used to create a GVT specific GEM context.
 *
 * Returns:
 * pointer to i915_gem_context on success, error pointer if failed
 *
 */
struct i915_gem_context *
i915_gem_context_create_gvt(struct drm_device *dev)
{
	struct i915_gem_context *ctx;
	int ret;

	if (!IS_ENABLED(CONFIG_DRM_I915_GVT))
		return ERR_PTR(-ENODEV);

	ret = i915_mutex_lock_interruptible(dev);
	if (ret)
		return ERR_PTR(ret);

	ctx = __create_hw_context(to_i915(dev), NULL);
	if (IS_ERR(ctx))
		goto out;

	ctx->file_priv = ERR_PTR(-EBADF);
	i915_gem_context_set_closed(ctx); /* not user accessible */
	i915_gem_context_clear_bannable(ctx);
	i915_gem_context_set_force_single_submission(ctx);
<<<<<<< HEAD
	if (!i915_modparams.enable_guc_submission)
=======
	if (!USES_GUC_SUBMISSION(to_i915(dev)))
>>>>>>> 661e50bc
		ctx->ring_size = 512 * PAGE_SIZE; /* Max ring buffer size */

	GEM_BUG_ON(i915_gem_context_is_kernel(ctx));
out:
	mutex_unlock(&dev->struct_mutex);
	return ctx;
}

<<<<<<< HEAD
static struct i915_gem_context *
create_kernel_context(struct drm_i915_private *i915, int prio)
=======
struct i915_gem_context *
i915_gem_context_create_kernel(struct drm_i915_private *i915, int prio)
>>>>>>> 661e50bc
{
	struct i915_gem_context *ctx;

	ctx = i915_gem_create_context(i915, NULL);
	if (IS_ERR(ctx))
		return ctx;

	i915_gem_context_clear_bannable(ctx);
	ctx->priority = prio;
	ctx->ring_size = PAGE_SIZE;

	GEM_BUG_ON(!i915_gem_context_is_kernel(ctx));

	return ctx;
}

static void
destroy_kernel_context(struct i915_gem_context **ctxp)
{
	struct i915_gem_context *ctx;

	/* Keep the context ref so that we can free it immediately ourselves */
	ctx = i915_gem_context_get(fetch_and_zero(ctxp));
	GEM_BUG_ON(!i915_gem_context_is_kernel(ctx));

	context_close(ctx);
	i915_gem_context_free(ctx);
}

int i915_gem_contexts_init(struct drm_i915_private *dev_priv)
{
	struct i915_gem_context *ctx;
	int err;

	GEM_BUG_ON(dev_priv->kernel_context);

	INIT_LIST_HEAD(&dev_priv->contexts.list);
	INIT_WORK(&dev_priv->contexts.free_work, contexts_free_worker);
	init_llist_head(&dev_priv->contexts.free_list);

<<<<<<< HEAD
	if (intel_vgpu_active(dev_priv) &&
	    HAS_LOGICAL_RING_CONTEXTS(dev_priv)) {
		if (!i915_modparams.enable_execlists) {
			DRM_INFO("Only EXECLIST mode is supported in vgpu.\n");
			return -EINVAL;
		}
	}

=======
>>>>>>> 661e50bc
	/* Using the simple ida interface, the max is limited by sizeof(int) */
	BUILD_BUG_ON(MAX_CONTEXT_HW_ID > INT_MAX);
	ida_init(&dev_priv->contexts.hw_ida);

	/* lowest priority; idle task */
<<<<<<< HEAD
	ctx = create_kernel_context(dev_priv, I915_PRIORITY_MIN);
=======
	ctx = i915_gem_context_create_kernel(dev_priv, I915_PRIORITY_MIN);
>>>>>>> 661e50bc
	if (IS_ERR(ctx)) {
		DRM_ERROR("Failed to create default global context\n");
		err = PTR_ERR(ctx);
		goto err;
	}
	/*
	 * For easy recognisablity, we want the kernel context to be 0 and then
	 * all user contexts will have non-zero hw_id.
	 */
	GEM_BUG_ON(ctx->hw_id);
	dev_priv->kernel_context = ctx;

	/* highest priority; preempting task */
<<<<<<< HEAD
	ctx = create_kernel_context(dev_priv, INT_MAX);
=======
	ctx = i915_gem_context_create_kernel(dev_priv, INT_MAX);
>>>>>>> 661e50bc
	if (IS_ERR(ctx)) {
		DRM_ERROR("Failed to create default preempt context\n");
		err = PTR_ERR(ctx);
		goto err_kernel_context;
	}
	dev_priv->preempt_context = ctx;

	DRM_DEBUG_DRIVER("%s context support initialized\n",
			 dev_priv->engine[RCS]->context_size ? "logical" :
			 "fake");
	return 0;

err_kernel_context:
	destroy_kernel_context(&dev_priv->kernel_context);
err:
	return err;
}

void i915_gem_contexts_lost(struct drm_i915_private *dev_priv)
{
	struct intel_engine_cs *engine;
	enum intel_engine_id id;

	lockdep_assert_held(&dev_priv->drm.struct_mutex);

	for_each_engine(engine, dev_priv, id) {
		engine->legacy_active_context = NULL;
		engine->legacy_active_ppgtt = NULL;

		if (!engine->last_retired_context)
			continue;

		engine->context_unpin(engine, engine->last_retired_context);
		engine->last_retired_context = NULL;
	}
<<<<<<< HEAD

	/* Force the GPU state to be restored on enabling */
	if (!i915_modparams.enable_execlists) {
		struct i915_gem_context *ctx;

		list_for_each_entry(ctx, &dev_priv->contexts.list, link) {
			if (!i915_gem_context_is_default(ctx))
				continue;

			for_each_engine(engine, dev_priv, id)
				ctx->engine[engine->id].initialised = false;

			ctx->remap_slice = ALL_L3_SLICES(dev_priv);
		}

		for_each_engine(engine, dev_priv, id) {
			struct intel_context *kce =
				&dev_priv->kernel_context->engine[engine->id];

			kce->initialised = true;
		}
	}
=======
>>>>>>> 661e50bc
}

void i915_gem_contexts_fini(struct drm_i915_private *i915)
{
	lockdep_assert_held(&i915->drm.struct_mutex);

	destroy_kernel_context(&i915->preempt_context);
	destroy_kernel_context(&i915->kernel_context);

	/* Must free all deferred contexts (via flush_workqueue) first */
	ida_destroy(&i915->contexts.hw_ida);
}

static int context_idr_cleanup(int id, void *p, void *data)
{
	struct i915_gem_context *ctx = p;

	context_close(ctx);
	return 0;
}

int i915_gem_context_open(struct drm_i915_private *i915,
			  struct drm_file *file)
{
	struct drm_i915_file_private *file_priv = file->driver_priv;
	struct i915_gem_context *ctx;

	idr_init(&file_priv->context_idr);

	mutex_lock(&i915->drm.struct_mutex);
	ctx = i915_gem_create_context(i915, file_priv);
	mutex_unlock(&i915->drm.struct_mutex);
	if (IS_ERR(ctx)) {
		idr_destroy(&file_priv->context_idr);
		return PTR_ERR(ctx);
	}

	GEM_BUG_ON(i915_gem_context_is_kernel(ctx));

	return 0;
}

void i915_gem_context_close(struct drm_file *file)
{
	struct drm_i915_file_private *file_priv = file->driver_priv;

	lockdep_assert_held(&file_priv->dev_priv->drm.struct_mutex);

	idr_for_each(&file_priv->context_idr, context_idr_cleanup, NULL);
	idr_destroy(&file_priv->context_idr);
}

<<<<<<< HEAD
static inline int
mi_set_context(struct drm_i915_gem_request *req, u32 flags)
{
	struct drm_i915_private *dev_priv = req->i915;
	struct intel_engine_cs *engine = req->engine;
	enum intel_engine_id id;
	const int num_rings =
		/* Use an extended w/a on gen7 if signalling from other rings */
		(i915_modparams.semaphores && INTEL_GEN(dev_priv) == 7) ?
		INTEL_INFO(dev_priv)->num_rings - 1 :
		0;
	int len;
	u32 *cs;

	flags |= MI_MM_SPACE_GTT;
	if (IS_HASWELL(dev_priv) || INTEL_GEN(dev_priv) >= 8)
		/* These flags are for resource streamer on HSW+ */
		flags |= HSW_MI_RS_SAVE_STATE_EN | HSW_MI_RS_RESTORE_STATE_EN;
	else
		flags |= MI_SAVE_EXT_STATE_EN | MI_RESTORE_EXT_STATE_EN;

	len = 4;
	if (INTEL_GEN(dev_priv) >= 7)
		len += 2 + (num_rings ? 4*num_rings + 6 : 0);

	cs = intel_ring_begin(req, len);
	if (IS_ERR(cs))
		return PTR_ERR(cs);

	/* WaProgramMiArbOnOffAroundMiSetContext:ivb,vlv,hsw,bdw,chv */
	if (INTEL_GEN(dev_priv) >= 7) {
		*cs++ = MI_ARB_ON_OFF | MI_ARB_DISABLE;
		if (num_rings) {
			struct intel_engine_cs *signaller;

			*cs++ = MI_LOAD_REGISTER_IMM(num_rings);
			for_each_engine(signaller, dev_priv, id) {
				if (signaller == engine)
					continue;

				*cs++ = i915_mmio_reg_offset(
					   RING_PSMI_CTL(signaller->mmio_base));
				*cs++ = _MASKED_BIT_ENABLE(
						GEN6_PSMI_SLEEP_MSG_DISABLE);
			}
		}
	}

	*cs++ = MI_NOOP;
	*cs++ = MI_SET_CONTEXT;
	*cs++ = i915_ggtt_offset(req->ctx->engine[RCS].state) | flags;
	/*
	 * w/a: MI_SET_CONTEXT must always be followed by MI_NOOP
	 * WaMiSetContext_Hang:snb,ivb,vlv
	 */
	*cs++ = MI_NOOP;

	if (INTEL_GEN(dev_priv) >= 7) {
		if (num_rings) {
			struct intel_engine_cs *signaller;
			i915_reg_t last_reg = {}; /* keep gcc quiet */

			*cs++ = MI_LOAD_REGISTER_IMM(num_rings);
			for_each_engine(signaller, dev_priv, id) {
				if (signaller == engine)
					continue;

				last_reg = RING_PSMI_CTL(signaller->mmio_base);
				*cs++ = i915_mmio_reg_offset(last_reg);
				*cs++ = _MASKED_BIT_DISABLE(
						GEN6_PSMI_SLEEP_MSG_DISABLE);
			}

			/* Insert a delay before the next switch! */
			*cs++ = MI_STORE_REGISTER_MEM | MI_SRM_LRM_GLOBAL_GTT;
			*cs++ = i915_mmio_reg_offset(last_reg);
			*cs++ = i915_ggtt_offset(engine->scratch);
			*cs++ = MI_NOOP;
		}
		*cs++ = MI_ARB_ON_OFF | MI_ARB_ENABLE;
	}

	intel_ring_advance(req, cs);

	return 0;
}

static int remap_l3(struct drm_i915_gem_request *req, int slice)
{
	u32 *cs, *remap_info = req->i915->l3_parity.remap_info[slice];
	int i;

	if (!remap_info)
		return 0;

	cs = intel_ring_begin(req, GEN7_L3LOG_SIZE/4 * 2 + 2);
	if (IS_ERR(cs))
		return PTR_ERR(cs);

	/*
	 * Note: We do not worry about the concurrent register cacheline hang
	 * here because no other code should access these registers other than
	 * at initialization time.
	 */
	*cs++ = MI_LOAD_REGISTER_IMM(GEN7_L3LOG_SIZE/4);
	for (i = 0; i < GEN7_L3LOG_SIZE/4; i++) {
		*cs++ = i915_mmio_reg_offset(GEN7_L3LOG(slice, i));
		*cs++ = remap_info[i];
	}
	*cs++ = MI_NOOP;
	intel_ring_advance(req, cs);

	return 0;
}

static inline bool skip_rcs_switch(struct i915_hw_ppgtt *ppgtt,
				   struct intel_engine_cs *engine,
				   struct i915_gem_context *to)
{
	if (to->remap_slice)
		return false;

	if (!to->engine[RCS].initialised)
		return false;

	if (ppgtt && (intel_engine_flag(engine) & ppgtt->pd_dirty_rings))
		return false;

	return to == engine->legacy_active_context;
}

static bool
needs_pd_load_pre(struct i915_hw_ppgtt *ppgtt, struct intel_engine_cs *engine)
{
	struct i915_gem_context *from = engine->legacy_active_context;

	if (!ppgtt)
		return false;

	/* Always load the ppgtt on first use */
	if (!from)
		return true;

	/* Same context without new entries, skip */
	if ((!from->ppgtt || from->ppgtt == ppgtt) &&
	    !(intel_engine_flag(engine) & ppgtt->pd_dirty_rings))
		return false;

	if (engine->id != RCS)
		return true;

	if (INTEL_GEN(engine->i915) < 8)
		return true;

	return false;
}

static bool
needs_pd_load_post(struct i915_hw_ppgtt *ppgtt,
		   struct i915_gem_context *to,
		   u32 hw_flags)
{
	if (!ppgtt)
		return false;

	if (!IS_GEN8(to->i915))
		return false;

	if (hw_flags & MI_RESTORE_INHIBIT)
		return true;

	return false;
}

static int do_rcs_switch(struct drm_i915_gem_request *req)
{
	struct i915_gem_context *to = req->ctx;
	struct intel_engine_cs *engine = req->engine;
	struct i915_hw_ppgtt *ppgtt = to->ppgtt ?: req->i915->mm.aliasing_ppgtt;
	struct i915_gem_context *from = engine->legacy_active_context;
	u32 hw_flags;
	int ret, i;

	GEM_BUG_ON(engine->id != RCS);

	if (skip_rcs_switch(ppgtt, engine, to))
		return 0;

	if (needs_pd_load_pre(ppgtt, engine)) {
		/* Older GENs and non render rings still want the load first,
		 * "PP_DCLV followed by PP_DIR_BASE register through Load
		 * Register Immediate commands in Ring Buffer before submitting
		 * a context."*/
		trace_switch_mm(engine, to);
		ret = ppgtt->switch_mm(ppgtt, req);
		if (ret)
			return ret;
	}

	if (!to->engine[RCS].initialised || i915_gem_context_is_default(to))
		/* NB: If we inhibit the restore, the context is not allowed to
		 * die because future work may end up depending on valid address
		 * space. This means we must enforce that a page table load
		 * occur when this occurs. */
		hw_flags = MI_RESTORE_INHIBIT;
	else if (ppgtt && intel_engine_flag(engine) & ppgtt->pd_dirty_rings)
		hw_flags = MI_FORCE_RESTORE;
	else
		hw_flags = 0;

	if (to != from || (hw_flags & MI_FORCE_RESTORE)) {
		ret = mi_set_context(req, hw_flags);
		if (ret)
			return ret;

		engine->legacy_active_context = to;
	}

	/* GEN8 does *not* require an explicit reload if the PDPs have been
	 * setup, and we do not wish to move them.
	 */
	if (needs_pd_load_post(ppgtt, to, hw_flags)) {
		trace_switch_mm(engine, to);
		ret = ppgtt->switch_mm(ppgtt, req);
		/* The hardware context switch is emitted, but we haven't
		 * actually changed the state - so it's probably safe to bail
		 * here. Still, let the user know something dangerous has
		 * happened.
		 */
		if (ret)
			return ret;
	}

	if (ppgtt)
		ppgtt->pd_dirty_rings &= ~intel_engine_flag(engine);

	for (i = 0; i < MAX_L3_SLICES; i++) {
		if (!(to->remap_slice & (1<<i)))
			continue;

		ret = remap_l3(req, i);
		if (ret)
			return ret;

		to->remap_slice &= ~(1<<i);
	}

	if (!to->engine[RCS].initialised) {
		if (engine->init_context) {
			ret = engine->init_context(req);
			if (ret)
				return ret;
		}
		to->engine[RCS].initialised = true;
	}

	return 0;
}

/**
 * i915_switch_context() - perform a GPU context switch.
 * @req: request for which we'll execute the context switch
 *
 * The context life cycle is simple. The context refcount is incremented and
 * decremented by 1 and create and destroy. If the context is in use by the GPU,
 * it will have a refcount > 1. This allows us to destroy the context abstract
 * object while letting the normal object tracking destroy the backing BO.
 *
 * This function should not be used in execlists mode.  Instead the context is
 * switched by writing to the ELSP and requests keep a reference to their
 * context.
 */
int i915_switch_context(struct drm_i915_gem_request *req)
{
	struct intel_engine_cs *engine = req->engine;

	lockdep_assert_held(&req->i915->drm.struct_mutex);
	if (i915_modparams.enable_execlists)
		return 0;

	if (!req->ctx->engine[engine->id].state) {
		struct i915_gem_context *to = req->ctx;
		struct i915_hw_ppgtt *ppgtt =
			to->ppgtt ?: req->i915->mm.aliasing_ppgtt;

		if (needs_pd_load_pre(ppgtt, engine)) {
			int ret;

			trace_switch_mm(engine, to);
			ret = ppgtt->switch_mm(ppgtt, req);
			if (ret)
				return ret;

			ppgtt->pd_dirty_rings &= ~intel_engine_flag(engine);
		}

		engine->legacy_active_context = to;
		return 0;
	}

	return do_rcs_switch(req);
}

static bool engine_has_kernel_context(struct intel_engine_cs *engine)
=======
static bool engine_has_idle_kernel_context(struct intel_engine_cs *engine)
>>>>>>> 661e50bc
{
	struct i915_gem_timeline *timeline;

	list_for_each_entry(timeline, &engine->i915->gt.timelines, link) {
		struct intel_timeline *tl;

		if (timeline == &engine->i915->gt.global_timeline)
			continue;

		tl = &timeline->engine[engine->id];
		if (i915_gem_active_peek(&tl->last_request,
					 &engine->i915->drm.struct_mutex))
			return false;
	}

	return intel_engine_has_kernel_context(engine);
}

int i915_gem_switch_to_kernel_context(struct drm_i915_private *dev_priv)
{
	struct intel_engine_cs *engine;
	struct i915_gem_timeline *timeline;
	enum intel_engine_id id;

	lockdep_assert_held(&dev_priv->drm.struct_mutex);

	i915_gem_retire_requests(dev_priv);

	for_each_engine(engine, dev_priv, id) {
		struct drm_i915_gem_request *req;

		if (engine_has_idle_kernel_context(engine))
			continue;

		req = i915_gem_request_alloc(engine, dev_priv->kernel_context);
		if (IS_ERR(req))
			return PTR_ERR(req);

		/* Queue this switch after all other activity */
		list_for_each_entry(timeline, &dev_priv->gt.timelines, link) {
			struct drm_i915_gem_request *prev;
			struct intel_timeline *tl;

			tl = &timeline->engine[engine->id];
			prev = i915_gem_active_raw(&tl->last_request,
						   &dev_priv->drm.struct_mutex);
			if (prev)
				i915_sw_fence_await_sw_fence_gfp(&req->submit,
								 &prev->submit,
								 I915_FENCE_GFP);
		}

		/*
		 * Force a flush after the switch to ensure that all rendering
		 * and operations prior to switching to the kernel context hits
		 * memory. This should be guaranteed by the previous request,
		 * but an extra layer of paranoia before we declare the system
		 * idle (on suspend etc) is advisable!
		 */
		__i915_add_request(req, true);
	}

	return 0;
}

static bool client_is_banned(struct drm_i915_file_private *file_priv)
{
	return atomic_read(&file_priv->context_bans) > I915_MAX_CLIENT_CONTEXT_BANS;
}

int i915_gem_context_create_ioctl(struct drm_device *dev, void *data,
				  struct drm_file *file)
{
	struct drm_i915_private *dev_priv = to_i915(dev);
	struct drm_i915_gem_context_create *args = data;
	struct drm_i915_file_private *file_priv = file->driver_priv;
	struct i915_gem_context *ctx;
	int ret;

	if (!dev_priv->engine[RCS]->context_size)
		return -ENODEV;

	if (args->pad != 0)
		return -EINVAL;

	if (client_is_banned(file_priv)) {
		DRM_DEBUG("client %s[%d] banned from creating ctx\n",
			  current->comm,
			  pid_nr(get_task_pid(current, PIDTYPE_PID)));

		return -EIO;
	}

	ret = i915_mutex_lock_interruptible(dev);
	if (ret)
		return ret;

	ctx = i915_gem_create_context(dev_priv, file_priv);
	mutex_unlock(&dev->struct_mutex);
	if (IS_ERR(ctx))
		return PTR_ERR(ctx);

	GEM_BUG_ON(i915_gem_context_is_kernel(ctx));

	args->ctx_id = ctx->user_handle;
	DRM_DEBUG("HW context %d created\n", args->ctx_id);

	return 0;
}

int i915_gem_context_destroy_ioctl(struct drm_device *dev, void *data,
				   struct drm_file *file)
{
	struct drm_i915_gem_context_destroy *args = data;
	struct drm_i915_file_private *file_priv = file->driver_priv;
	struct i915_gem_context *ctx;
	int ret;

	if (args->pad != 0)
		return -EINVAL;

	if (args->ctx_id == DEFAULT_CONTEXT_HANDLE)
		return -ENOENT;

	ctx = i915_gem_context_lookup(file_priv, args->ctx_id);
	if (!ctx)
		return -ENOENT;

	ret = mutex_lock_interruptible(&dev->struct_mutex);
	if (ret)
		goto out;

	__destroy_hw_context(ctx, file_priv);
	mutex_unlock(&dev->struct_mutex);

out:
	i915_gem_context_put(ctx);
	return 0;
}

int i915_gem_context_getparam_ioctl(struct drm_device *dev, void *data,
				    struct drm_file *file)
{
	struct drm_i915_file_private *file_priv = file->driver_priv;
	struct drm_i915_gem_context_param *args = data;
	struct i915_gem_context *ctx;
	int ret = 0;

	ctx = i915_gem_context_lookup(file_priv, args->ctx_id);
	if (!ctx)
		return -ENOENT;

	args->size = 0;
	switch (args->param) {
	case I915_CONTEXT_PARAM_BAN_PERIOD:
		ret = -EINVAL;
		break;
	case I915_CONTEXT_PARAM_NO_ZEROMAP:
		args->value = ctx->flags & CONTEXT_NO_ZEROMAP;
		break;
	case I915_CONTEXT_PARAM_GTT_SIZE:
		if (ctx->ppgtt)
			args->value = ctx->ppgtt->base.total;
		else if (to_i915(dev)->mm.aliasing_ppgtt)
			args->value = to_i915(dev)->mm.aliasing_ppgtt->base.total;
		else
			args->value = to_i915(dev)->ggtt.base.total;
		break;
	case I915_CONTEXT_PARAM_NO_ERROR_CAPTURE:
		args->value = i915_gem_context_no_error_capture(ctx);
		break;
	case I915_CONTEXT_PARAM_BANNABLE:
		args->value = i915_gem_context_is_bannable(ctx);
		break;
	case I915_CONTEXT_PARAM_PRIORITY:
		args->value = ctx->priority;
		break;
	default:
		ret = -EINVAL;
		break;
	}

	i915_gem_context_put(ctx);
	return ret;
}

int i915_gem_context_setparam_ioctl(struct drm_device *dev, void *data,
				    struct drm_file *file)
{
	struct drm_i915_file_private *file_priv = file->driver_priv;
	struct drm_i915_gem_context_param *args = data;
	struct i915_gem_context *ctx;
	int ret;

	ctx = i915_gem_context_lookup(file_priv, args->ctx_id);
	if (!ctx)
		return -ENOENT;

	ret = i915_mutex_lock_interruptible(dev);
	if (ret)
		goto out;

	switch (args->param) {
	case I915_CONTEXT_PARAM_BAN_PERIOD:
		ret = -EINVAL;
		break;
	case I915_CONTEXT_PARAM_NO_ZEROMAP:
		if (args->size) {
			ret = -EINVAL;
		} else {
			ctx->flags &= ~CONTEXT_NO_ZEROMAP;
			ctx->flags |= args->value ? CONTEXT_NO_ZEROMAP : 0;
		}
		break;
	case I915_CONTEXT_PARAM_NO_ERROR_CAPTURE:
		if (args->size)
			ret = -EINVAL;
		else if (args->value)
			i915_gem_context_set_no_error_capture(ctx);
		else
			i915_gem_context_clear_no_error_capture(ctx);
		break;
	case I915_CONTEXT_PARAM_BANNABLE:
		if (args->size)
			ret = -EINVAL;
		else if (!capable(CAP_SYS_ADMIN) && !args->value)
			ret = -EPERM;
		else if (args->value)
			i915_gem_context_set_bannable(ctx);
		else
			i915_gem_context_clear_bannable(ctx);
		break;

	case I915_CONTEXT_PARAM_PRIORITY:
		{
<<<<<<< HEAD
			int priority = args->value;
=======
			s64 priority = args->value;
>>>>>>> 661e50bc

			if (args->size)
				ret = -EINVAL;
			else if (!to_i915(dev)->engine[RCS]->schedule)
				ret = -ENODEV;
			else if (priority > I915_CONTEXT_MAX_USER_PRIORITY ||
				 priority < I915_CONTEXT_MIN_USER_PRIORITY)
				ret = -EINVAL;
			else if (priority > I915_CONTEXT_DEFAULT_PRIORITY &&
				 !capable(CAP_SYS_NICE))
				ret = -EPERM;
			else
				ctx->priority = priority;
		}
		break;

	default:
		ret = -EINVAL;
		break;
	}
	mutex_unlock(&dev->struct_mutex);

out:
	i915_gem_context_put(ctx);
	return ret;
}

int i915_gem_context_reset_stats_ioctl(struct drm_device *dev,
				       void *data, struct drm_file *file)
{
	struct drm_i915_private *dev_priv = to_i915(dev);
	struct drm_i915_reset_stats *args = data;
	struct i915_gem_context *ctx;
	int ret;

	if (args->flags || args->pad)
		return -EINVAL;

	ret = -ENOENT;
	rcu_read_lock();
	ctx = __i915_gem_context_lookup_rcu(file->driver_priv, args->ctx_id);
	if (!ctx)
		goto out;

	/*
	 * We opt for unserialised reads here. This may result in tearing
	 * in the extremely unlikely event of a GPU hang on this context
	 * as we are querying them. If we need that extra layer of protection,
	 * we should wrap the hangstats with a seqlock.
	 */

	if (capable(CAP_SYS_ADMIN))
		args->reset_count = i915_reset_count(&dev_priv->gpu_error);
	else
		args->reset_count = 0;

	args->batch_active = atomic_read(&ctx->guilty_count);
	args->batch_pending = atomic_read(&ctx->active_count);

	ret = 0;
out:
	rcu_read_unlock();
	return ret;
}

#if IS_ENABLED(CONFIG_DRM_I915_SELFTEST)
#include "selftests/mock_context.c"
#include "selftests/i915_gem_context.c"
#endif<|MERGE_RESOLUTION|>--- conflicted
+++ resolved
@@ -316,11 +316,7 @@
 	 * present or not in use we still need a small bias as ring wraparound
 	 * at offset 0 sometimes hangs. No idea why.
 	 */
-<<<<<<< HEAD
-	if (HAS_GUC(dev_priv) && i915_modparams.enable_guc_loading)
-=======
 	if (USES_GUC(dev_priv))
->>>>>>> 661e50bc
 		ctx->ggtt_offset_bias = GUC_WOPCM_TOP;
 	else
 		ctx->ggtt_offset_bias = I915_GTT_PAGE_SIZE;
@@ -413,11 +409,7 @@
 	i915_gem_context_set_closed(ctx); /* not user accessible */
 	i915_gem_context_clear_bannable(ctx);
 	i915_gem_context_set_force_single_submission(ctx);
-<<<<<<< HEAD
-	if (!i915_modparams.enable_guc_submission)
-=======
 	if (!USES_GUC_SUBMISSION(to_i915(dev)))
->>>>>>> 661e50bc
 		ctx->ring_size = 512 * PAGE_SIZE; /* Max ring buffer size */
 
 	GEM_BUG_ON(i915_gem_context_is_kernel(ctx));
@@ -426,13 +418,8 @@
 	return ctx;
 }
 
-<<<<<<< HEAD
-static struct i915_gem_context *
-create_kernel_context(struct drm_i915_private *i915, int prio)
-=======
 struct i915_gem_context *
 i915_gem_context_create_kernel(struct drm_i915_private *i915, int prio)
->>>>>>> 661e50bc
 {
 	struct i915_gem_context *ctx;
 
@@ -473,27 +460,12 @@
 	INIT_WORK(&dev_priv->contexts.free_work, contexts_free_worker);
 	init_llist_head(&dev_priv->contexts.free_list);
 
-<<<<<<< HEAD
-	if (intel_vgpu_active(dev_priv) &&
-	    HAS_LOGICAL_RING_CONTEXTS(dev_priv)) {
-		if (!i915_modparams.enable_execlists) {
-			DRM_INFO("Only EXECLIST mode is supported in vgpu.\n");
-			return -EINVAL;
-		}
-	}
-
-=======
->>>>>>> 661e50bc
 	/* Using the simple ida interface, the max is limited by sizeof(int) */
 	BUILD_BUG_ON(MAX_CONTEXT_HW_ID > INT_MAX);
 	ida_init(&dev_priv->contexts.hw_ida);
 
 	/* lowest priority; idle task */
-<<<<<<< HEAD
-	ctx = create_kernel_context(dev_priv, I915_PRIORITY_MIN);
-=======
 	ctx = i915_gem_context_create_kernel(dev_priv, I915_PRIORITY_MIN);
->>>>>>> 661e50bc
 	if (IS_ERR(ctx)) {
 		DRM_ERROR("Failed to create default global context\n");
 		err = PTR_ERR(ctx);
@@ -507,11 +479,7 @@
 	dev_priv->kernel_context = ctx;
 
 	/* highest priority; preempting task */
-<<<<<<< HEAD
-	ctx = create_kernel_context(dev_priv, INT_MAX);
-=======
 	ctx = i915_gem_context_create_kernel(dev_priv, INT_MAX);
->>>>>>> 661e50bc
 	if (IS_ERR(ctx)) {
 		DRM_ERROR("Failed to create default preempt context\n");
 		err = PTR_ERR(ctx);
@@ -547,31 +515,6 @@
 		engine->context_unpin(engine, engine->last_retired_context);
 		engine->last_retired_context = NULL;
 	}
-<<<<<<< HEAD
-
-	/* Force the GPU state to be restored on enabling */
-	if (!i915_modparams.enable_execlists) {
-		struct i915_gem_context *ctx;
-
-		list_for_each_entry(ctx, &dev_priv->contexts.list, link) {
-			if (!i915_gem_context_is_default(ctx))
-				continue;
-
-			for_each_engine(engine, dev_priv, id)
-				ctx->engine[engine->id].initialised = false;
-
-			ctx->remap_slice = ALL_L3_SLICES(dev_priv);
-		}
-
-		for_each_engine(engine, dev_priv, id) {
-			struct intel_context *kce =
-				&dev_priv->kernel_context->engine[engine->id];
-
-			kce->initialised = true;
-		}
-	}
-=======
->>>>>>> 661e50bc
 }
 
 void i915_gem_contexts_fini(struct drm_i915_private *i915)
@@ -624,314 +567,7 @@
 	idr_destroy(&file_priv->context_idr);
 }
 
-<<<<<<< HEAD
-static inline int
-mi_set_context(struct drm_i915_gem_request *req, u32 flags)
-{
-	struct drm_i915_private *dev_priv = req->i915;
-	struct intel_engine_cs *engine = req->engine;
-	enum intel_engine_id id;
-	const int num_rings =
-		/* Use an extended w/a on gen7 if signalling from other rings */
-		(i915_modparams.semaphores && INTEL_GEN(dev_priv) == 7) ?
-		INTEL_INFO(dev_priv)->num_rings - 1 :
-		0;
-	int len;
-	u32 *cs;
-
-	flags |= MI_MM_SPACE_GTT;
-	if (IS_HASWELL(dev_priv) || INTEL_GEN(dev_priv) >= 8)
-		/* These flags are for resource streamer on HSW+ */
-		flags |= HSW_MI_RS_SAVE_STATE_EN | HSW_MI_RS_RESTORE_STATE_EN;
-	else
-		flags |= MI_SAVE_EXT_STATE_EN | MI_RESTORE_EXT_STATE_EN;
-
-	len = 4;
-	if (INTEL_GEN(dev_priv) >= 7)
-		len += 2 + (num_rings ? 4*num_rings + 6 : 0);
-
-	cs = intel_ring_begin(req, len);
-	if (IS_ERR(cs))
-		return PTR_ERR(cs);
-
-	/* WaProgramMiArbOnOffAroundMiSetContext:ivb,vlv,hsw,bdw,chv */
-	if (INTEL_GEN(dev_priv) >= 7) {
-		*cs++ = MI_ARB_ON_OFF | MI_ARB_DISABLE;
-		if (num_rings) {
-			struct intel_engine_cs *signaller;
-
-			*cs++ = MI_LOAD_REGISTER_IMM(num_rings);
-			for_each_engine(signaller, dev_priv, id) {
-				if (signaller == engine)
-					continue;
-
-				*cs++ = i915_mmio_reg_offset(
-					   RING_PSMI_CTL(signaller->mmio_base));
-				*cs++ = _MASKED_BIT_ENABLE(
-						GEN6_PSMI_SLEEP_MSG_DISABLE);
-			}
-		}
-	}
-
-	*cs++ = MI_NOOP;
-	*cs++ = MI_SET_CONTEXT;
-	*cs++ = i915_ggtt_offset(req->ctx->engine[RCS].state) | flags;
-	/*
-	 * w/a: MI_SET_CONTEXT must always be followed by MI_NOOP
-	 * WaMiSetContext_Hang:snb,ivb,vlv
-	 */
-	*cs++ = MI_NOOP;
-
-	if (INTEL_GEN(dev_priv) >= 7) {
-		if (num_rings) {
-			struct intel_engine_cs *signaller;
-			i915_reg_t last_reg = {}; /* keep gcc quiet */
-
-			*cs++ = MI_LOAD_REGISTER_IMM(num_rings);
-			for_each_engine(signaller, dev_priv, id) {
-				if (signaller == engine)
-					continue;
-
-				last_reg = RING_PSMI_CTL(signaller->mmio_base);
-				*cs++ = i915_mmio_reg_offset(last_reg);
-				*cs++ = _MASKED_BIT_DISABLE(
-						GEN6_PSMI_SLEEP_MSG_DISABLE);
-			}
-
-			/* Insert a delay before the next switch! */
-			*cs++ = MI_STORE_REGISTER_MEM | MI_SRM_LRM_GLOBAL_GTT;
-			*cs++ = i915_mmio_reg_offset(last_reg);
-			*cs++ = i915_ggtt_offset(engine->scratch);
-			*cs++ = MI_NOOP;
-		}
-		*cs++ = MI_ARB_ON_OFF | MI_ARB_ENABLE;
-	}
-
-	intel_ring_advance(req, cs);
-
-	return 0;
-}
-
-static int remap_l3(struct drm_i915_gem_request *req, int slice)
-{
-	u32 *cs, *remap_info = req->i915->l3_parity.remap_info[slice];
-	int i;
-
-	if (!remap_info)
-		return 0;
-
-	cs = intel_ring_begin(req, GEN7_L3LOG_SIZE/4 * 2 + 2);
-	if (IS_ERR(cs))
-		return PTR_ERR(cs);
-
-	/*
-	 * Note: We do not worry about the concurrent register cacheline hang
-	 * here because no other code should access these registers other than
-	 * at initialization time.
-	 */
-	*cs++ = MI_LOAD_REGISTER_IMM(GEN7_L3LOG_SIZE/4);
-	for (i = 0; i < GEN7_L3LOG_SIZE/4; i++) {
-		*cs++ = i915_mmio_reg_offset(GEN7_L3LOG(slice, i));
-		*cs++ = remap_info[i];
-	}
-	*cs++ = MI_NOOP;
-	intel_ring_advance(req, cs);
-
-	return 0;
-}
-
-static inline bool skip_rcs_switch(struct i915_hw_ppgtt *ppgtt,
-				   struct intel_engine_cs *engine,
-				   struct i915_gem_context *to)
-{
-	if (to->remap_slice)
-		return false;
-
-	if (!to->engine[RCS].initialised)
-		return false;
-
-	if (ppgtt && (intel_engine_flag(engine) & ppgtt->pd_dirty_rings))
-		return false;
-
-	return to == engine->legacy_active_context;
-}
-
-static bool
-needs_pd_load_pre(struct i915_hw_ppgtt *ppgtt, struct intel_engine_cs *engine)
-{
-	struct i915_gem_context *from = engine->legacy_active_context;
-
-	if (!ppgtt)
-		return false;
-
-	/* Always load the ppgtt on first use */
-	if (!from)
-		return true;
-
-	/* Same context without new entries, skip */
-	if ((!from->ppgtt || from->ppgtt == ppgtt) &&
-	    !(intel_engine_flag(engine) & ppgtt->pd_dirty_rings))
-		return false;
-
-	if (engine->id != RCS)
-		return true;
-
-	if (INTEL_GEN(engine->i915) < 8)
-		return true;
-
-	return false;
-}
-
-static bool
-needs_pd_load_post(struct i915_hw_ppgtt *ppgtt,
-		   struct i915_gem_context *to,
-		   u32 hw_flags)
-{
-	if (!ppgtt)
-		return false;
-
-	if (!IS_GEN8(to->i915))
-		return false;
-
-	if (hw_flags & MI_RESTORE_INHIBIT)
-		return true;
-
-	return false;
-}
-
-static int do_rcs_switch(struct drm_i915_gem_request *req)
-{
-	struct i915_gem_context *to = req->ctx;
-	struct intel_engine_cs *engine = req->engine;
-	struct i915_hw_ppgtt *ppgtt = to->ppgtt ?: req->i915->mm.aliasing_ppgtt;
-	struct i915_gem_context *from = engine->legacy_active_context;
-	u32 hw_flags;
-	int ret, i;
-
-	GEM_BUG_ON(engine->id != RCS);
-
-	if (skip_rcs_switch(ppgtt, engine, to))
-		return 0;
-
-	if (needs_pd_load_pre(ppgtt, engine)) {
-		/* Older GENs and non render rings still want the load first,
-		 * "PP_DCLV followed by PP_DIR_BASE register through Load
-		 * Register Immediate commands in Ring Buffer before submitting
-		 * a context."*/
-		trace_switch_mm(engine, to);
-		ret = ppgtt->switch_mm(ppgtt, req);
-		if (ret)
-			return ret;
-	}
-
-	if (!to->engine[RCS].initialised || i915_gem_context_is_default(to))
-		/* NB: If we inhibit the restore, the context is not allowed to
-		 * die because future work may end up depending on valid address
-		 * space. This means we must enforce that a page table load
-		 * occur when this occurs. */
-		hw_flags = MI_RESTORE_INHIBIT;
-	else if (ppgtt && intel_engine_flag(engine) & ppgtt->pd_dirty_rings)
-		hw_flags = MI_FORCE_RESTORE;
-	else
-		hw_flags = 0;
-
-	if (to != from || (hw_flags & MI_FORCE_RESTORE)) {
-		ret = mi_set_context(req, hw_flags);
-		if (ret)
-			return ret;
-
-		engine->legacy_active_context = to;
-	}
-
-	/* GEN8 does *not* require an explicit reload if the PDPs have been
-	 * setup, and we do not wish to move them.
-	 */
-	if (needs_pd_load_post(ppgtt, to, hw_flags)) {
-		trace_switch_mm(engine, to);
-		ret = ppgtt->switch_mm(ppgtt, req);
-		/* The hardware context switch is emitted, but we haven't
-		 * actually changed the state - so it's probably safe to bail
-		 * here. Still, let the user know something dangerous has
-		 * happened.
-		 */
-		if (ret)
-			return ret;
-	}
-
-	if (ppgtt)
-		ppgtt->pd_dirty_rings &= ~intel_engine_flag(engine);
-
-	for (i = 0; i < MAX_L3_SLICES; i++) {
-		if (!(to->remap_slice & (1<<i)))
-			continue;
-
-		ret = remap_l3(req, i);
-		if (ret)
-			return ret;
-
-		to->remap_slice &= ~(1<<i);
-	}
-
-	if (!to->engine[RCS].initialised) {
-		if (engine->init_context) {
-			ret = engine->init_context(req);
-			if (ret)
-				return ret;
-		}
-		to->engine[RCS].initialised = true;
-	}
-
-	return 0;
-}
-
-/**
- * i915_switch_context() - perform a GPU context switch.
- * @req: request for which we'll execute the context switch
- *
- * The context life cycle is simple. The context refcount is incremented and
- * decremented by 1 and create and destroy. If the context is in use by the GPU,
- * it will have a refcount > 1. This allows us to destroy the context abstract
- * object while letting the normal object tracking destroy the backing BO.
- *
- * This function should not be used in execlists mode.  Instead the context is
- * switched by writing to the ELSP and requests keep a reference to their
- * context.
- */
-int i915_switch_context(struct drm_i915_gem_request *req)
-{
-	struct intel_engine_cs *engine = req->engine;
-
-	lockdep_assert_held(&req->i915->drm.struct_mutex);
-	if (i915_modparams.enable_execlists)
-		return 0;
-
-	if (!req->ctx->engine[engine->id].state) {
-		struct i915_gem_context *to = req->ctx;
-		struct i915_hw_ppgtt *ppgtt =
-			to->ppgtt ?: req->i915->mm.aliasing_ppgtt;
-
-		if (needs_pd_load_pre(ppgtt, engine)) {
-			int ret;
-
-			trace_switch_mm(engine, to);
-			ret = ppgtt->switch_mm(ppgtt, req);
-			if (ret)
-				return ret;
-
-			ppgtt->pd_dirty_rings &= ~intel_engine_flag(engine);
-		}
-
-		engine->legacy_active_context = to;
-		return 0;
-	}
-
-	return do_rcs_switch(req);
-}
-
-static bool engine_has_kernel_context(struct intel_engine_cs *engine)
-=======
 static bool engine_has_idle_kernel_context(struct intel_engine_cs *engine)
->>>>>>> 661e50bc
 {
 	struct i915_gem_timeline *timeline;
 
@@ -1167,11 +803,7 @@
 
 	case I915_CONTEXT_PARAM_PRIORITY:
 		{
-<<<<<<< HEAD
-			int priority = args->value;
-=======
 			s64 priority = args->value;
->>>>>>> 661e50bc
 
 			if (args->size)
 				ret = -EINVAL;
