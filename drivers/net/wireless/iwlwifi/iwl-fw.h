--- conflicted
+++ resolved
@@ -75,18 +75,13 @@
  * @IWL_UCODE_TLV_FLAGS_P2P: This uCode image supports P2P.
  * @IWL_UCODE_TLV_FLAGS_DW_BC_TABLE: The SCD byte count table is in DWORDS
  * @IWL_UCODE_TLV_FLAGS_UAPSD: This uCode image supports uAPSD
-<<<<<<< HEAD
-=======
  * @IWL_UCODE_TLV_FLAGS_SHORT_BL: 16 entries of black list instead of 64 in scan
  *	offload profile config command.
->>>>>>> d8ec26d7
  * @IWL_UCODE_TLV_FLAGS_RX_ENERGY_API: supports rx signal strength api
  * @IWL_UCODE_TLV_FLAGS_TIME_EVENT_API_V2: using the new time event API.
  * @IWL_UCODE_TLV_FLAGS_D3_6_IPV6_ADDRS: D3 image supports up to six
  *	(rather than two) IPv6 addresses
  * @IWL_UCODE_TLV_FLAGS_BF_UPDATED: new beacon filtering API
-<<<<<<< HEAD
-=======
  * @IWL_UCODE_TLV_FLAGS_NO_BASIC_SSID: not sending a probe with the SSID element
  *	from the probe request template.
  * @IWL_UCODE_TLV_FLAGS_D3_CONTINUITY_API: modified D3 API to allow keeping
@@ -97,7 +92,6 @@
  * @IWL_UCODE_TLV_FLAGS_STA_KEY_CMD: new ADD_STA and ADD_STA_KEY command API
  * @IWL_UCODE_TLV_FLAGS_DEVICE_PS_CMD: support device wide power command
  *	containing CAM (Continuous Active Mode) indication.
->>>>>>> d8ec26d7
  */
 enum iwl_ucode_tlv_flag {
 	IWL_UCODE_TLV_FLAGS_PAN			= BIT(0),
@@ -105,19 +99,13 @@
 	IWL_UCODE_TLV_FLAGS_MFP			= BIT(2),
 	IWL_UCODE_TLV_FLAGS_P2P			= BIT(3),
 	IWL_UCODE_TLV_FLAGS_DW_BC_TABLE		= BIT(4),
-<<<<<<< HEAD
-	IWL_UCODE_TLV_FLAGS_UAPSD		= BIT(6),
-=======
 	IWL_UCODE_TLV_FLAGS_NEWBT_COEX		= BIT(5),
 	IWL_UCODE_TLV_FLAGS_PM_CMD_SUPPORT	= BIT(6),
 	IWL_UCODE_TLV_FLAGS_SHORT_BL		= BIT(7),
->>>>>>> d8ec26d7
 	IWL_UCODE_TLV_FLAGS_RX_ENERGY_API	= BIT(8),
 	IWL_UCODE_TLV_FLAGS_TIME_EVENT_API_V2	= BIT(9),
 	IWL_UCODE_TLV_FLAGS_D3_6_IPV6_ADDRS	= BIT(10),
 	IWL_UCODE_TLV_FLAGS_BF_UPDATED		= BIT(11),
-<<<<<<< HEAD
-=======
 	IWL_UCODE_TLV_FLAGS_NO_BASIC_SSID	= BIT(12),
 	IWL_UCODE_TLV_FLAGS_D3_CONTINUITY_API	= BIT(14),
 	IWL_UCODE_TLV_FLAGS_NEW_NSOFFL_SMALL	= BIT(15),
@@ -126,7 +114,6 @@
 	IWL_UCODE_TLV_FLAGS_STA_KEY_CMD		= BIT(19),
 	IWL_UCODE_TLV_FLAGS_DEVICE_PS_CMD	= BIT(20),
 	IWL_UCODE_TLV_FLAGS_UAPSD_SUPPORT	= BIT(24),
->>>>>>> d8ec26d7
 };
 
 /* The default calibrate table size if not specified by firmware file */
