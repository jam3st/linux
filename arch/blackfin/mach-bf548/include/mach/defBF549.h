--- conflicted
+++ resolved
@@ -188,2421 +188,4 @@
 #define                     MXVR_PIN_CTL  0xffc028dc   /* MXVR Pin Control Register */
 #define                    MXVR_SCLK_CNT  0xffc028e0   /* MXVR System Clock Counter Register */
 
-<<<<<<< HEAD
-/* CAN Controller 1 Config 1 Registers */
-
-#define                         CAN1_MC1  0xffc03200   /* CAN Controller 1 Mailbox Configuration Register 1 */
-#define                         CAN1_MD1  0xffc03204   /* CAN Controller 1 Mailbox Direction Register 1 */
-#define                        CAN1_TRS1  0xffc03208   /* CAN Controller 1 Transmit Request Set Register 1 */
-#define                        CAN1_TRR1  0xffc0320c   /* CAN Controller 1 Transmit Request Reset Register 1 */
-#define                         CAN1_TA1  0xffc03210   /* CAN Controller 1 Transmit Acknowledge Register 1 */
-#define                         CAN1_AA1  0xffc03214   /* CAN Controller 1 Abort Acknowledge Register 1 */
-#define                        CAN1_RMP1  0xffc03218   /* CAN Controller 1 Receive Message Pending Register 1 */
-#define                        CAN1_RML1  0xffc0321c   /* CAN Controller 1 Receive Message Lost Register 1 */
-#define                      CAN1_MBTIF1  0xffc03220   /* CAN Controller 1 Mailbox Transmit Interrupt Flag Register 1 */
-#define                      CAN1_MBRIF1  0xffc03224   /* CAN Controller 1 Mailbox Receive Interrupt Flag Register 1 */
-#define                       CAN1_MBIM1  0xffc03228   /* CAN Controller 1 Mailbox Interrupt Mask Register 1 */
-#define                        CAN1_RFH1  0xffc0322c   /* CAN Controller 1 Remote Frame Handling Enable Register 1 */
-#define                       CAN1_OPSS1  0xffc03230   /* CAN Controller 1 Overwrite Protection Single Shot Transmit Register 1 */
-
-/* CAN Controller 1 Config 2 Registers */
-
-#define                         CAN1_MC2  0xffc03240   /* CAN Controller 1 Mailbox Configuration Register 2 */
-#define                         CAN1_MD2  0xffc03244   /* CAN Controller 1 Mailbox Direction Register 2 */
-#define                        CAN1_TRS2  0xffc03248   /* CAN Controller 1 Transmit Request Set Register 2 */
-#define                        CAN1_TRR2  0xffc0324c   /* CAN Controller 1 Transmit Request Reset Register 2 */
-#define                         CAN1_TA2  0xffc03250   /* CAN Controller 1 Transmit Acknowledge Register 2 */
-#define                         CAN1_AA2  0xffc03254   /* CAN Controller 1 Abort Acknowledge Register 2 */
-#define                        CAN1_RMP2  0xffc03258   /* CAN Controller 1 Receive Message Pending Register 2 */
-#define                        CAN1_RML2  0xffc0325c   /* CAN Controller 1 Receive Message Lost Register 2 */
-#define                      CAN1_MBTIF2  0xffc03260   /* CAN Controller 1 Mailbox Transmit Interrupt Flag Register 2 */
-#define                      CAN1_MBRIF2  0xffc03264   /* CAN Controller 1 Mailbox Receive Interrupt Flag Register 2 */
-#define                       CAN1_MBIM2  0xffc03268   /* CAN Controller 1 Mailbox Interrupt Mask Register 2 */
-#define                        CAN1_RFH2  0xffc0326c   /* CAN Controller 1 Remote Frame Handling Enable Register 2 */
-#define                       CAN1_OPSS2  0xffc03270   /* CAN Controller 1 Overwrite Protection Single Shot Transmit Register 2 */
-
-/* CAN Controller 1 Clock/Interrupt/Counter Registers */
-
-#define                       CAN1_CLOCK  0xffc03280   /* CAN Controller 1 Clock Register */
-#define                      CAN1_TIMING  0xffc03284   /* CAN Controller 1 Timing Register */
-#define                       CAN1_DEBUG  0xffc03288   /* CAN Controller 1 Debug Register */
-#define                      CAN1_STATUS  0xffc0328c   /* CAN Controller 1 Global Status Register */
-#define                         CAN1_CEC  0xffc03290   /* CAN Controller 1 Error Counter Register */
-#define                         CAN1_GIS  0xffc03294   /* CAN Controller 1 Global Interrupt Status Register */
-#define                         CAN1_GIM  0xffc03298   /* CAN Controller 1 Global Interrupt Mask Register */
-#define                         CAN1_GIF  0xffc0329c   /* CAN Controller 1 Global Interrupt Flag Register */
-#define                     CAN1_CONTROL  0xffc032a0   /* CAN Controller 1 Master Control Register */
-#define                        CAN1_INTR  0xffc032a4   /* CAN Controller 1 Interrupt Pending Register */
-#define                        CAN1_MBTD  0xffc032ac   /* CAN Controller 1 Mailbox Temporary Disable Register */
-#define                         CAN1_EWR  0xffc032b0   /* CAN Controller 1 Programmable Warning Level Register */
-#define                         CAN1_ESR  0xffc032b4   /* CAN Controller 1 Error Status Register */
-#define                       CAN1_UCCNT  0xffc032c4   /* CAN Controller 1 Universal Counter Register */
-#define                        CAN1_UCRC  0xffc032c8   /* CAN Controller 1 Universal Counter Force Reload Register */
-#define                       CAN1_UCCNF  0xffc032cc   /* CAN Controller 1 Universal Counter Configuration Register */
-
-/* CAN Controller 1 Mailbox Acceptance Registers */
-
-#define                       CAN1_AM00L  0xffc03300   /* CAN Controller 1 Mailbox 0 Acceptance Mask High Register */
-#define                       CAN1_AM00H  0xffc03304   /* CAN Controller 1 Mailbox 0 Acceptance Mask Low Register */
-#define                       CAN1_AM01L  0xffc03308   /* CAN Controller 1 Mailbox 1 Acceptance Mask High Register */
-#define                       CAN1_AM01H  0xffc0330c   /* CAN Controller 1 Mailbox 1 Acceptance Mask Low Register */
-#define                       CAN1_AM02L  0xffc03310   /* CAN Controller 1 Mailbox 2 Acceptance Mask High Register */
-#define                       CAN1_AM02H  0xffc03314   /* CAN Controller 1 Mailbox 2 Acceptance Mask Low Register */
-#define                       CAN1_AM03L  0xffc03318   /* CAN Controller 1 Mailbox 3 Acceptance Mask High Register */
-#define                       CAN1_AM03H  0xffc0331c   /* CAN Controller 1 Mailbox 3 Acceptance Mask Low Register */
-#define                       CAN1_AM04L  0xffc03320   /* CAN Controller 1 Mailbox 4 Acceptance Mask High Register */
-#define                       CAN1_AM04H  0xffc03324   /* CAN Controller 1 Mailbox 4 Acceptance Mask Low Register */
-#define                       CAN1_AM05L  0xffc03328   /* CAN Controller 1 Mailbox 5 Acceptance Mask High Register */
-#define                       CAN1_AM05H  0xffc0332c   /* CAN Controller 1 Mailbox 5 Acceptance Mask Low Register */
-#define                       CAN1_AM06L  0xffc03330   /* CAN Controller 1 Mailbox 6 Acceptance Mask High Register */
-#define                       CAN1_AM06H  0xffc03334   /* CAN Controller 1 Mailbox 6 Acceptance Mask Low Register */
-#define                       CAN1_AM07L  0xffc03338   /* CAN Controller 1 Mailbox 7 Acceptance Mask High Register */
-#define                       CAN1_AM07H  0xffc0333c   /* CAN Controller 1 Mailbox 7 Acceptance Mask Low Register */
-#define                       CAN1_AM08L  0xffc03340   /* CAN Controller 1 Mailbox 8 Acceptance Mask High Register */
-#define                       CAN1_AM08H  0xffc03344   /* CAN Controller 1 Mailbox 8 Acceptance Mask Low Register */
-#define                       CAN1_AM09L  0xffc03348   /* CAN Controller 1 Mailbox 9 Acceptance Mask High Register */
-#define                       CAN1_AM09H  0xffc0334c   /* CAN Controller 1 Mailbox 9 Acceptance Mask Low Register */
-#define                       CAN1_AM10L  0xffc03350   /* CAN Controller 1 Mailbox 10 Acceptance Mask High Register */
-#define                       CAN1_AM10H  0xffc03354   /* CAN Controller 1 Mailbox 10 Acceptance Mask Low Register */
-#define                       CAN1_AM11L  0xffc03358   /* CAN Controller 1 Mailbox 11 Acceptance Mask High Register */
-#define                       CAN1_AM11H  0xffc0335c   /* CAN Controller 1 Mailbox 11 Acceptance Mask Low Register */
-#define                       CAN1_AM12L  0xffc03360   /* CAN Controller 1 Mailbox 12 Acceptance Mask High Register */
-#define                       CAN1_AM12H  0xffc03364   /* CAN Controller 1 Mailbox 12 Acceptance Mask Low Register */
-#define                       CAN1_AM13L  0xffc03368   /* CAN Controller 1 Mailbox 13 Acceptance Mask High Register */
-#define                       CAN1_AM13H  0xffc0336c   /* CAN Controller 1 Mailbox 13 Acceptance Mask Low Register */
-#define                       CAN1_AM14L  0xffc03370   /* CAN Controller 1 Mailbox 14 Acceptance Mask High Register */
-#define                       CAN1_AM14H  0xffc03374   /* CAN Controller 1 Mailbox 14 Acceptance Mask Low Register */
-#define                       CAN1_AM15L  0xffc03378   /* CAN Controller 1 Mailbox 15 Acceptance Mask High Register */
-#define                       CAN1_AM15H  0xffc0337c   /* CAN Controller 1 Mailbox 15 Acceptance Mask Low Register */
-
-/* CAN Controller 1 Mailbox Acceptance Registers */
-
-#define                       CAN1_AM16L  0xffc03380   /* CAN Controller 1 Mailbox 16 Acceptance Mask High Register */
-#define                       CAN1_AM16H  0xffc03384   /* CAN Controller 1 Mailbox 16 Acceptance Mask Low Register */
-#define                       CAN1_AM17L  0xffc03388   /* CAN Controller 1 Mailbox 17 Acceptance Mask High Register */
-#define                       CAN1_AM17H  0xffc0338c   /* CAN Controller 1 Mailbox 17 Acceptance Mask Low Register */
-#define                       CAN1_AM18L  0xffc03390   /* CAN Controller 1 Mailbox 18 Acceptance Mask High Register */
-#define                       CAN1_AM18H  0xffc03394   /* CAN Controller 1 Mailbox 18 Acceptance Mask Low Register */
-#define                       CAN1_AM19L  0xffc03398   /* CAN Controller 1 Mailbox 19 Acceptance Mask High Register */
-#define                       CAN1_AM19H  0xffc0339c   /* CAN Controller 1 Mailbox 19 Acceptance Mask Low Register */
-#define                       CAN1_AM20L  0xffc033a0   /* CAN Controller 1 Mailbox 20 Acceptance Mask High Register */
-#define                       CAN1_AM20H  0xffc033a4   /* CAN Controller 1 Mailbox 20 Acceptance Mask Low Register */
-#define                       CAN1_AM21L  0xffc033a8   /* CAN Controller 1 Mailbox 21 Acceptance Mask High Register */
-#define                       CAN1_AM21H  0xffc033ac   /* CAN Controller 1 Mailbox 21 Acceptance Mask Low Register */
-#define                       CAN1_AM22L  0xffc033b0   /* CAN Controller 1 Mailbox 22 Acceptance Mask High Register */
-#define                       CAN1_AM22H  0xffc033b4   /* CAN Controller 1 Mailbox 22 Acceptance Mask Low Register */
-#define                       CAN1_AM23L  0xffc033b8   /* CAN Controller 1 Mailbox 23 Acceptance Mask High Register */
-#define                       CAN1_AM23H  0xffc033bc   /* CAN Controller 1 Mailbox 23 Acceptance Mask Low Register */
-#define                       CAN1_AM24L  0xffc033c0   /* CAN Controller 1 Mailbox 24 Acceptance Mask High Register */
-#define                       CAN1_AM24H  0xffc033c4   /* CAN Controller 1 Mailbox 24 Acceptance Mask Low Register */
-#define                       CAN1_AM25L  0xffc033c8   /* CAN Controller 1 Mailbox 25 Acceptance Mask High Register */
-#define                       CAN1_AM25H  0xffc033cc   /* CAN Controller 1 Mailbox 25 Acceptance Mask Low Register */
-#define                       CAN1_AM26L  0xffc033d0   /* CAN Controller 1 Mailbox 26 Acceptance Mask High Register */
-#define                       CAN1_AM26H  0xffc033d4   /* CAN Controller 1 Mailbox 26 Acceptance Mask Low Register */
-#define                       CAN1_AM27L  0xffc033d8   /* CAN Controller 1 Mailbox 27 Acceptance Mask High Register */
-#define                       CAN1_AM27H  0xffc033dc   /* CAN Controller 1 Mailbox 27 Acceptance Mask Low Register */
-#define                       CAN1_AM28L  0xffc033e0   /* CAN Controller 1 Mailbox 28 Acceptance Mask High Register */
-#define                       CAN1_AM28H  0xffc033e4   /* CAN Controller 1 Mailbox 28 Acceptance Mask Low Register */
-#define                       CAN1_AM29L  0xffc033e8   /* CAN Controller 1 Mailbox 29 Acceptance Mask High Register */
-#define                       CAN1_AM29H  0xffc033ec   /* CAN Controller 1 Mailbox 29 Acceptance Mask Low Register */
-#define                       CAN1_AM30L  0xffc033f0   /* CAN Controller 1 Mailbox 30 Acceptance Mask High Register */
-#define                       CAN1_AM30H  0xffc033f4   /* CAN Controller 1 Mailbox 30 Acceptance Mask Low Register */
-#define                       CAN1_AM31L  0xffc033f8   /* CAN Controller 1 Mailbox 31 Acceptance Mask High Register */
-#define                       CAN1_AM31H  0xffc033fc   /* CAN Controller 1 Mailbox 31 Acceptance Mask Low Register */
-
-/* CAN Controller 1 Mailbox Data Registers */
-
-#define                  CAN1_MB00_DATA0  0xffc03400   /* CAN Controller 1 Mailbox 0 Data 0 Register */
-#define                  CAN1_MB00_DATA1  0xffc03404   /* CAN Controller 1 Mailbox 0 Data 1 Register */
-#define                  CAN1_MB00_DATA2  0xffc03408   /* CAN Controller 1 Mailbox 0 Data 2 Register */
-#define                  CAN1_MB00_DATA3  0xffc0340c   /* CAN Controller 1 Mailbox 0 Data 3 Register */
-#define                 CAN1_MB00_LENGTH  0xffc03410   /* CAN Controller 1 Mailbox 0 Length Register */
-#define              CAN1_MB00_TIMESTAMP  0xffc03414   /* CAN Controller 1 Mailbox 0 Timestamp Register */
-#define                    CAN1_MB00_ID0  0xffc03418   /* CAN Controller 1 Mailbox 0 ID0 Register */
-#define                    CAN1_MB00_ID1  0xffc0341c   /* CAN Controller 1 Mailbox 0 ID1 Register */
-#define                  CAN1_MB01_DATA0  0xffc03420   /* CAN Controller 1 Mailbox 1 Data 0 Register */
-#define                  CAN1_MB01_DATA1  0xffc03424   /* CAN Controller 1 Mailbox 1 Data 1 Register */
-#define                  CAN1_MB01_DATA2  0xffc03428   /* CAN Controller 1 Mailbox 1 Data 2 Register */
-#define                  CAN1_MB01_DATA3  0xffc0342c   /* CAN Controller 1 Mailbox 1 Data 3 Register */
-#define                 CAN1_MB01_LENGTH  0xffc03430   /* CAN Controller 1 Mailbox 1 Length Register */
-#define              CAN1_MB01_TIMESTAMP  0xffc03434   /* CAN Controller 1 Mailbox 1 Timestamp Register */
-#define                    CAN1_MB01_ID0  0xffc03438   /* CAN Controller 1 Mailbox 1 ID0 Register */
-#define                    CAN1_MB01_ID1  0xffc0343c   /* CAN Controller 1 Mailbox 1 ID1 Register */
-#define                  CAN1_MB02_DATA0  0xffc03440   /* CAN Controller 1 Mailbox 2 Data 0 Register */
-#define                  CAN1_MB02_DATA1  0xffc03444   /* CAN Controller 1 Mailbox 2 Data 1 Register */
-#define                  CAN1_MB02_DATA2  0xffc03448   /* CAN Controller 1 Mailbox 2 Data 2 Register */
-#define                  CAN1_MB02_DATA3  0xffc0344c   /* CAN Controller 1 Mailbox 2 Data 3 Register */
-#define                 CAN1_MB02_LENGTH  0xffc03450   /* CAN Controller 1 Mailbox 2 Length Register */
-#define              CAN1_MB02_TIMESTAMP  0xffc03454   /* CAN Controller 1 Mailbox 2 Timestamp Register */
-#define                    CAN1_MB02_ID0  0xffc03458   /* CAN Controller 1 Mailbox 2 ID0 Register */
-#define                    CAN1_MB02_ID1  0xffc0345c   /* CAN Controller 1 Mailbox 2 ID1 Register */
-#define                  CAN1_MB03_DATA0  0xffc03460   /* CAN Controller 1 Mailbox 3 Data 0 Register */
-#define                  CAN1_MB03_DATA1  0xffc03464   /* CAN Controller 1 Mailbox 3 Data 1 Register */
-#define                  CAN1_MB03_DATA2  0xffc03468   /* CAN Controller 1 Mailbox 3 Data 2 Register */
-#define                  CAN1_MB03_DATA3  0xffc0346c   /* CAN Controller 1 Mailbox 3 Data 3 Register */
-#define                 CAN1_MB03_LENGTH  0xffc03470   /* CAN Controller 1 Mailbox 3 Length Register */
-#define              CAN1_MB03_TIMESTAMP  0xffc03474   /* CAN Controller 1 Mailbox 3 Timestamp Register */
-#define                    CAN1_MB03_ID0  0xffc03478   /* CAN Controller 1 Mailbox 3 ID0 Register */
-#define                    CAN1_MB03_ID1  0xffc0347c   /* CAN Controller 1 Mailbox 3 ID1 Register */
-#define                  CAN1_MB04_DATA0  0xffc03480   /* CAN Controller 1 Mailbox 4 Data 0 Register */
-#define                  CAN1_MB04_DATA1  0xffc03484   /* CAN Controller 1 Mailbox 4 Data 1 Register */
-#define                  CAN1_MB04_DATA2  0xffc03488   /* CAN Controller 1 Mailbox 4 Data 2 Register */
-#define                  CAN1_MB04_DATA3  0xffc0348c   /* CAN Controller 1 Mailbox 4 Data 3 Register */
-#define                 CAN1_MB04_LENGTH  0xffc03490   /* CAN Controller 1 Mailbox 4 Length Register */
-#define              CAN1_MB04_TIMESTAMP  0xffc03494   /* CAN Controller 1 Mailbox 4 Timestamp Register */
-#define                    CAN1_MB04_ID0  0xffc03498   /* CAN Controller 1 Mailbox 4 ID0 Register */
-#define                    CAN1_MB04_ID1  0xffc0349c   /* CAN Controller 1 Mailbox 4 ID1 Register */
-#define                  CAN1_MB05_DATA0  0xffc034a0   /* CAN Controller 1 Mailbox 5 Data 0 Register */
-#define                  CAN1_MB05_DATA1  0xffc034a4   /* CAN Controller 1 Mailbox 5 Data 1 Register */
-#define                  CAN1_MB05_DATA2  0xffc034a8   /* CAN Controller 1 Mailbox 5 Data 2 Register */
-#define                  CAN1_MB05_DATA3  0xffc034ac   /* CAN Controller 1 Mailbox 5 Data 3 Register */
-#define                 CAN1_MB05_LENGTH  0xffc034b0   /* CAN Controller 1 Mailbox 5 Length Register */
-#define              CAN1_MB05_TIMESTAMP  0xffc034b4   /* CAN Controller 1 Mailbox 5 Timestamp Register */
-#define                    CAN1_MB05_ID0  0xffc034b8   /* CAN Controller 1 Mailbox 5 ID0 Register */
-#define                    CAN1_MB05_ID1  0xffc034bc   /* CAN Controller 1 Mailbox 5 ID1 Register */
-#define                  CAN1_MB06_DATA0  0xffc034c0   /* CAN Controller 1 Mailbox 6 Data 0 Register */
-#define                  CAN1_MB06_DATA1  0xffc034c4   /* CAN Controller 1 Mailbox 6 Data 1 Register */
-#define                  CAN1_MB06_DATA2  0xffc034c8   /* CAN Controller 1 Mailbox 6 Data 2 Register */
-#define                  CAN1_MB06_DATA3  0xffc034cc   /* CAN Controller 1 Mailbox 6 Data 3 Register */
-#define                 CAN1_MB06_LENGTH  0xffc034d0   /* CAN Controller 1 Mailbox 6 Length Register */
-#define              CAN1_MB06_TIMESTAMP  0xffc034d4   /* CAN Controller 1 Mailbox 6 Timestamp Register */
-#define                    CAN1_MB06_ID0  0xffc034d8   /* CAN Controller 1 Mailbox 6 ID0 Register */
-#define                    CAN1_MB06_ID1  0xffc034dc   /* CAN Controller 1 Mailbox 6 ID1 Register */
-#define                  CAN1_MB07_DATA0  0xffc034e0   /* CAN Controller 1 Mailbox 7 Data 0 Register */
-#define                  CAN1_MB07_DATA1  0xffc034e4   /* CAN Controller 1 Mailbox 7 Data 1 Register */
-#define                  CAN1_MB07_DATA2  0xffc034e8   /* CAN Controller 1 Mailbox 7 Data 2 Register */
-#define                  CAN1_MB07_DATA3  0xffc034ec   /* CAN Controller 1 Mailbox 7 Data 3 Register */
-#define                 CAN1_MB07_LENGTH  0xffc034f0   /* CAN Controller 1 Mailbox 7 Length Register */
-#define              CAN1_MB07_TIMESTAMP  0xffc034f4   /* CAN Controller 1 Mailbox 7 Timestamp Register */
-#define                    CAN1_MB07_ID0  0xffc034f8   /* CAN Controller 1 Mailbox 7 ID0 Register */
-#define                    CAN1_MB07_ID1  0xffc034fc   /* CAN Controller 1 Mailbox 7 ID1 Register */
-#define                  CAN1_MB08_DATA0  0xffc03500   /* CAN Controller 1 Mailbox 8 Data 0 Register */
-#define                  CAN1_MB08_DATA1  0xffc03504   /* CAN Controller 1 Mailbox 8 Data 1 Register */
-#define                  CAN1_MB08_DATA2  0xffc03508   /* CAN Controller 1 Mailbox 8 Data 2 Register */
-#define                  CAN1_MB08_DATA3  0xffc0350c   /* CAN Controller 1 Mailbox 8 Data 3 Register */
-#define                 CAN1_MB08_LENGTH  0xffc03510   /* CAN Controller 1 Mailbox 8 Length Register */
-#define              CAN1_MB08_TIMESTAMP  0xffc03514   /* CAN Controller 1 Mailbox 8 Timestamp Register */
-#define                    CAN1_MB08_ID0  0xffc03518   /* CAN Controller 1 Mailbox 8 ID0 Register */
-#define                    CAN1_MB08_ID1  0xffc0351c   /* CAN Controller 1 Mailbox 8 ID1 Register */
-#define                  CAN1_MB09_DATA0  0xffc03520   /* CAN Controller 1 Mailbox 9 Data 0 Register */
-#define                  CAN1_MB09_DATA1  0xffc03524   /* CAN Controller 1 Mailbox 9 Data 1 Register */
-#define                  CAN1_MB09_DATA2  0xffc03528   /* CAN Controller 1 Mailbox 9 Data 2 Register */
-#define                  CAN1_MB09_DATA3  0xffc0352c   /* CAN Controller 1 Mailbox 9 Data 3 Register */
-#define                 CAN1_MB09_LENGTH  0xffc03530   /* CAN Controller 1 Mailbox 9 Length Register */
-#define              CAN1_MB09_TIMESTAMP  0xffc03534   /* CAN Controller 1 Mailbox 9 Timestamp Register */
-#define                    CAN1_MB09_ID0  0xffc03538   /* CAN Controller 1 Mailbox 9 ID0 Register */
-#define                    CAN1_MB09_ID1  0xffc0353c   /* CAN Controller 1 Mailbox 9 ID1 Register */
-#define                  CAN1_MB10_DATA0  0xffc03540   /* CAN Controller 1 Mailbox 10 Data 0 Register */
-#define                  CAN1_MB10_DATA1  0xffc03544   /* CAN Controller 1 Mailbox 10 Data 1 Register */
-#define                  CAN1_MB10_DATA2  0xffc03548   /* CAN Controller 1 Mailbox 10 Data 2 Register */
-#define                  CAN1_MB10_DATA3  0xffc0354c   /* CAN Controller 1 Mailbox 10 Data 3 Register */
-#define                 CAN1_MB10_LENGTH  0xffc03550   /* CAN Controller 1 Mailbox 10 Length Register */
-#define              CAN1_MB10_TIMESTAMP  0xffc03554   /* CAN Controller 1 Mailbox 10 Timestamp Register */
-#define                    CAN1_MB10_ID0  0xffc03558   /* CAN Controller 1 Mailbox 10 ID0 Register */
-#define                    CAN1_MB10_ID1  0xffc0355c   /* CAN Controller 1 Mailbox 10 ID1 Register */
-#define                  CAN1_MB11_DATA0  0xffc03560   /* CAN Controller 1 Mailbox 11 Data 0 Register */
-#define                  CAN1_MB11_DATA1  0xffc03564   /* CAN Controller 1 Mailbox 11 Data 1 Register */
-#define                  CAN1_MB11_DATA2  0xffc03568   /* CAN Controller 1 Mailbox 11 Data 2 Register */
-#define                  CAN1_MB11_DATA3  0xffc0356c   /* CAN Controller 1 Mailbox 11 Data 3 Register */
-#define                 CAN1_MB11_LENGTH  0xffc03570   /* CAN Controller 1 Mailbox 11 Length Register */
-#define              CAN1_MB11_TIMESTAMP  0xffc03574   /* CAN Controller 1 Mailbox 11 Timestamp Register */
-#define                    CAN1_MB11_ID0  0xffc03578   /* CAN Controller 1 Mailbox 11 ID0 Register */
-#define                    CAN1_MB11_ID1  0xffc0357c   /* CAN Controller 1 Mailbox 11 ID1 Register */
-#define                  CAN1_MB12_DATA0  0xffc03580   /* CAN Controller 1 Mailbox 12 Data 0 Register */
-#define                  CAN1_MB12_DATA1  0xffc03584   /* CAN Controller 1 Mailbox 12 Data 1 Register */
-#define                  CAN1_MB12_DATA2  0xffc03588   /* CAN Controller 1 Mailbox 12 Data 2 Register */
-#define                  CAN1_MB12_DATA3  0xffc0358c   /* CAN Controller 1 Mailbox 12 Data 3 Register */
-#define                 CAN1_MB12_LENGTH  0xffc03590   /* CAN Controller 1 Mailbox 12 Length Register */
-#define              CAN1_MB12_TIMESTAMP  0xffc03594   /* CAN Controller 1 Mailbox 12 Timestamp Register */
-#define                    CAN1_MB12_ID0  0xffc03598   /* CAN Controller 1 Mailbox 12 ID0 Register */
-#define                    CAN1_MB12_ID1  0xffc0359c   /* CAN Controller 1 Mailbox 12 ID1 Register */
-#define                  CAN1_MB13_DATA0  0xffc035a0   /* CAN Controller 1 Mailbox 13 Data 0 Register */
-#define                  CAN1_MB13_DATA1  0xffc035a4   /* CAN Controller 1 Mailbox 13 Data 1 Register */
-#define                  CAN1_MB13_DATA2  0xffc035a8   /* CAN Controller 1 Mailbox 13 Data 2 Register */
-#define                  CAN1_MB13_DATA3  0xffc035ac   /* CAN Controller 1 Mailbox 13 Data 3 Register */
-#define                 CAN1_MB13_LENGTH  0xffc035b0   /* CAN Controller 1 Mailbox 13 Length Register */
-#define              CAN1_MB13_TIMESTAMP  0xffc035b4   /* CAN Controller 1 Mailbox 13 Timestamp Register */
-#define                    CAN1_MB13_ID0  0xffc035b8   /* CAN Controller 1 Mailbox 13 ID0 Register */
-#define                    CAN1_MB13_ID1  0xffc035bc   /* CAN Controller 1 Mailbox 13 ID1 Register */
-#define                  CAN1_MB14_DATA0  0xffc035c0   /* CAN Controller 1 Mailbox 14 Data 0 Register */
-#define                  CAN1_MB14_DATA1  0xffc035c4   /* CAN Controller 1 Mailbox 14 Data 1 Register */
-#define                  CAN1_MB14_DATA2  0xffc035c8   /* CAN Controller 1 Mailbox 14 Data 2 Register */
-#define                  CAN1_MB14_DATA3  0xffc035cc   /* CAN Controller 1 Mailbox 14 Data 3 Register */
-#define                 CAN1_MB14_LENGTH  0xffc035d0   /* CAN Controller 1 Mailbox 14 Length Register */
-#define              CAN1_MB14_TIMESTAMP  0xffc035d4   /* CAN Controller 1 Mailbox 14 Timestamp Register */
-#define                    CAN1_MB14_ID0  0xffc035d8   /* CAN Controller 1 Mailbox 14 ID0 Register */
-#define                    CAN1_MB14_ID1  0xffc035dc   /* CAN Controller 1 Mailbox 14 ID1 Register */
-#define                  CAN1_MB15_DATA0  0xffc035e0   /* CAN Controller 1 Mailbox 15 Data 0 Register */
-#define                  CAN1_MB15_DATA1  0xffc035e4   /* CAN Controller 1 Mailbox 15 Data 1 Register */
-#define                  CAN1_MB15_DATA2  0xffc035e8   /* CAN Controller 1 Mailbox 15 Data 2 Register */
-#define                  CAN1_MB15_DATA3  0xffc035ec   /* CAN Controller 1 Mailbox 15 Data 3 Register */
-#define                 CAN1_MB15_LENGTH  0xffc035f0   /* CAN Controller 1 Mailbox 15 Length Register */
-#define              CAN1_MB15_TIMESTAMP  0xffc035f4   /* CAN Controller 1 Mailbox 15 Timestamp Register */
-#define                    CAN1_MB15_ID0  0xffc035f8   /* CAN Controller 1 Mailbox 15 ID0 Register */
-#define                    CAN1_MB15_ID1  0xffc035fc   /* CAN Controller 1 Mailbox 15 ID1 Register */
-
-/* CAN Controller 1 Mailbox Data Registers */
-
-#define                  CAN1_MB16_DATA0  0xffc03600   /* CAN Controller 1 Mailbox 16 Data 0 Register */
-#define                  CAN1_MB16_DATA1  0xffc03604   /* CAN Controller 1 Mailbox 16 Data 1 Register */
-#define                  CAN1_MB16_DATA2  0xffc03608   /* CAN Controller 1 Mailbox 16 Data 2 Register */
-#define                  CAN1_MB16_DATA3  0xffc0360c   /* CAN Controller 1 Mailbox 16 Data 3 Register */
-#define                 CAN1_MB16_LENGTH  0xffc03610   /* CAN Controller 1 Mailbox 16 Length Register */
-#define              CAN1_MB16_TIMESTAMP  0xffc03614   /* CAN Controller 1 Mailbox 16 Timestamp Register */
-#define                    CAN1_MB16_ID0  0xffc03618   /* CAN Controller 1 Mailbox 16 ID0 Register */
-#define                    CAN1_MB16_ID1  0xffc0361c   /* CAN Controller 1 Mailbox 16 ID1 Register */
-#define                  CAN1_MB17_DATA0  0xffc03620   /* CAN Controller 1 Mailbox 17 Data 0 Register */
-#define                  CAN1_MB17_DATA1  0xffc03624   /* CAN Controller 1 Mailbox 17 Data 1 Register */
-#define                  CAN1_MB17_DATA2  0xffc03628   /* CAN Controller 1 Mailbox 17 Data 2 Register */
-#define                  CAN1_MB17_DATA3  0xffc0362c   /* CAN Controller 1 Mailbox 17 Data 3 Register */
-#define                 CAN1_MB17_LENGTH  0xffc03630   /* CAN Controller 1 Mailbox 17 Length Register */
-#define              CAN1_MB17_TIMESTAMP  0xffc03634   /* CAN Controller 1 Mailbox 17 Timestamp Register */
-#define                    CAN1_MB17_ID0  0xffc03638   /* CAN Controller 1 Mailbox 17 ID0 Register */
-#define                    CAN1_MB17_ID1  0xffc0363c   /* CAN Controller 1 Mailbox 17 ID1 Register */
-#define                  CAN1_MB18_DATA0  0xffc03640   /* CAN Controller 1 Mailbox 18 Data 0 Register */
-#define                  CAN1_MB18_DATA1  0xffc03644   /* CAN Controller 1 Mailbox 18 Data 1 Register */
-#define                  CAN1_MB18_DATA2  0xffc03648   /* CAN Controller 1 Mailbox 18 Data 2 Register */
-#define                  CAN1_MB18_DATA3  0xffc0364c   /* CAN Controller 1 Mailbox 18 Data 3 Register */
-#define                 CAN1_MB18_LENGTH  0xffc03650   /* CAN Controller 1 Mailbox 18 Length Register */
-#define              CAN1_MB18_TIMESTAMP  0xffc03654   /* CAN Controller 1 Mailbox 18 Timestamp Register */
-#define                    CAN1_MB18_ID0  0xffc03658   /* CAN Controller 1 Mailbox 18 ID0 Register */
-#define                    CAN1_MB18_ID1  0xffc0365c   /* CAN Controller 1 Mailbox 18 ID1 Register */
-#define                  CAN1_MB19_DATA0  0xffc03660   /* CAN Controller 1 Mailbox 19 Data 0 Register */
-#define                  CAN1_MB19_DATA1  0xffc03664   /* CAN Controller 1 Mailbox 19 Data 1 Register */
-#define                  CAN1_MB19_DATA2  0xffc03668   /* CAN Controller 1 Mailbox 19 Data 2 Register */
-#define                  CAN1_MB19_DATA3  0xffc0366c   /* CAN Controller 1 Mailbox 19 Data 3 Register */
-#define                 CAN1_MB19_LENGTH  0xffc03670   /* CAN Controller 1 Mailbox 19 Length Register */
-#define              CAN1_MB19_TIMESTAMP  0xffc03674   /* CAN Controller 1 Mailbox 19 Timestamp Register */
-#define                    CAN1_MB19_ID0  0xffc03678   /* CAN Controller 1 Mailbox 19 ID0 Register */
-#define                    CAN1_MB19_ID1  0xffc0367c   /* CAN Controller 1 Mailbox 19 ID1 Register */
-#define                  CAN1_MB20_DATA0  0xffc03680   /* CAN Controller 1 Mailbox 20 Data 0 Register */
-#define                  CAN1_MB20_DATA1  0xffc03684   /* CAN Controller 1 Mailbox 20 Data 1 Register */
-#define                  CAN1_MB20_DATA2  0xffc03688   /* CAN Controller 1 Mailbox 20 Data 2 Register */
-#define                  CAN1_MB20_DATA3  0xffc0368c   /* CAN Controller 1 Mailbox 20 Data 3 Register */
-#define                 CAN1_MB20_LENGTH  0xffc03690   /* CAN Controller 1 Mailbox 20 Length Register */
-#define              CAN1_MB20_TIMESTAMP  0xffc03694   /* CAN Controller 1 Mailbox 20 Timestamp Register */
-#define                    CAN1_MB20_ID0  0xffc03698   /* CAN Controller 1 Mailbox 20 ID0 Register */
-#define                    CAN1_MB20_ID1  0xffc0369c   /* CAN Controller 1 Mailbox 20 ID1 Register */
-#define                  CAN1_MB21_DATA0  0xffc036a0   /* CAN Controller 1 Mailbox 21 Data 0 Register */
-#define                  CAN1_MB21_DATA1  0xffc036a4   /* CAN Controller 1 Mailbox 21 Data 1 Register */
-#define                  CAN1_MB21_DATA2  0xffc036a8   /* CAN Controller 1 Mailbox 21 Data 2 Register */
-#define                  CAN1_MB21_DATA3  0xffc036ac   /* CAN Controller 1 Mailbox 21 Data 3 Register */
-#define                 CAN1_MB21_LENGTH  0xffc036b0   /* CAN Controller 1 Mailbox 21 Length Register */
-#define              CAN1_MB21_TIMESTAMP  0xffc036b4   /* CAN Controller 1 Mailbox 21 Timestamp Register */
-#define                    CAN1_MB21_ID0  0xffc036b8   /* CAN Controller 1 Mailbox 21 ID0 Register */
-#define                    CAN1_MB21_ID1  0xffc036bc   /* CAN Controller 1 Mailbox 21 ID1 Register */
-#define                  CAN1_MB22_DATA0  0xffc036c0   /* CAN Controller 1 Mailbox 22 Data 0 Register */
-#define                  CAN1_MB22_DATA1  0xffc036c4   /* CAN Controller 1 Mailbox 22 Data 1 Register */
-#define                  CAN1_MB22_DATA2  0xffc036c8   /* CAN Controller 1 Mailbox 22 Data 2 Register */
-#define                  CAN1_MB22_DATA3  0xffc036cc   /* CAN Controller 1 Mailbox 22 Data 3 Register */
-#define                 CAN1_MB22_LENGTH  0xffc036d0   /* CAN Controller 1 Mailbox 22 Length Register */
-#define              CAN1_MB22_TIMESTAMP  0xffc036d4   /* CAN Controller 1 Mailbox 22 Timestamp Register */
-#define                    CAN1_MB22_ID0  0xffc036d8   /* CAN Controller 1 Mailbox 22 ID0 Register */
-#define                    CAN1_MB22_ID1  0xffc036dc   /* CAN Controller 1 Mailbox 22 ID1 Register */
-#define                  CAN1_MB23_DATA0  0xffc036e0   /* CAN Controller 1 Mailbox 23 Data 0 Register */
-#define                  CAN1_MB23_DATA1  0xffc036e4   /* CAN Controller 1 Mailbox 23 Data 1 Register */
-#define                  CAN1_MB23_DATA2  0xffc036e8   /* CAN Controller 1 Mailbox 23 Data 2 Register */
-#define                  CAN1_MB23_DATA3  0xffc036ec   /* CAN Controller 1 Mailbox 23 Data 3 Register */
-#define                 CAN1_MB23_LENGTH  0xffc036f0   /* CAN Controller 1 Mailbox 23 Length Register */
-#define              CAN1_MB23_TIMESTAMP  0xffc036f4   /* CAN Controller 1 Mailbox 23 Timestamp Register */
-#define                    CAN1_MB23_ID0  0xffc036f8   /* CAN Controller 1 Mailbox 23 ID0 Register */
-#define                    CAN1_MB23_ID1  0xffc036fc   /* CAN Controller 1 Mailbox 23 ID1 Register */
-#define                  CAN1_MB24_DATA0  0xffc03700   /* CAN Controller 1 Mailbox 24 Data 0 Register */
-#define                  CAN1_MB24_DATA1  0xffc03704   /* CAN Controller 1 Mailbox 24 Data 1 Register */
-#define                  CAN1_MB24_DATA2  0xffc03708   /* CAN Controller 1 Mailbox 24 Data 2 Register */
-#define                  CAN1_MB24_DATA3  0xffc0370c   /* CAN Controller 1 Mailbox 24 Data 3 Register */
-#define                 CAN1_MB24_LENGTH  0xffc03710   /* CAN Controller 1 Mailbox 24 Length Register */
-#define              CAN1_MB24_TIMESTAMP  0xffc03714   /* CAN Controller 1 Mailbox 24 Timestamp Register */
-#define                    CAN1_MB24_ID0  0xffc03718   /* CAN Controller 1 Mailbox 24 ID0 Register */
-#define                    CAN1_MB24_ID1  0xffc0371c   /* CAN Controller 1 Mailbox 24 ID1 Register */
-#define                  CAN1_MB25_DATA0  0xffc03720   /* CAN Controller 1 Mailbox 25 Data 0 Register */
-#define                  CAN1_MB25_DATA1  0xffc03724   /* CAN Controller 1 Mailbox 25 Data 1 Register */
-#define                  CAN1_MB25_DATA2  0xffc03728   /* CAN Controller 1 Mailbox 25 Data 2 Register */
-#define                  CAN1_MB25_DATA3  0xffc0372c   /* CAN Controller 1 Mailbox 25 Data 3 Register */
-#define                 CAN1_MB25_LENGTH  0xffc03730   /* CAN Controller 1 Mailbox 25 Length Register */
-#define              CAN1_MB25_TIMESTAMP  0xffc03734   /* CAN Controller 1 Mailbox 25 Timestamp Register */
-#define                    CAN1_MB25_ID0  0xffc03738   /* CAN Controller 1 Mailbox 25 ID0 Register */
-#define                    CAN1_MB25_ID1  0xffc0373c   /* CAN Controller 1 Mailbox 25 ID1 Register */
-#define                  CAN1_MB26_DATA0  0xffc03740   /* CAN Controller 1 Mailbox 26 Data 0 Register */
-#define                  CAN1_MB26_DATA1  0xffc03744   /* CAN Controller 1 Mailbox 26 Data 1 Register */
-#define                  CAN1_MB26_DATA2  0xffc03748   /* CAN Controller 1 Mailbox 26 Data 2 Register */
-#define                  CAN1_MB26_DATA3  0xffc0374c   /* CAN Controller 1 Mailbox 26 Data 3 Register */
-#define                 CAN1_MB26_LENGTH  0xffc03750   /* CAN Controller 1 Mailbox 26 Length Register */
-#define              CAN1_MB26_TIMESTAMP  0xffc03754   /* CAN Controller 1 Mailbox 26 Timestamp Register */
-#define                    CAN1_MB26_ID0  0xffc03758   /* CAN Controller 1 Mailbox 26 ID0 Register */
-#define                    CAN1_MB26_ID1  0xffc0375c   /* CAN Controller 1 Mailbox 26 ID1 Register */
-#define                  CAN1_MB27_DATA0  0xffc03760   /* CAN Controller 1 Mailbox 27 Data 0 Register */
-#define                  CAN1_MB27_DATA1  0xffc03764   /* CAN Controller 1 Mailbox 27 Data 1 Register */
-#define                  CAN1_MB27_DATA2  0xffc03768   /* CAN Controller 1 Mailbox 27 Data 2 Register */
-#define                  CAN1_MB27_DATA3  0xffc0376c   /* CAN Controller 1 Mailbox 27 Data 3 Register */
-#define                 CAN1_MB27_LENGTH  0xffc03770   /* CAN Controller 1 Mailbox 27 Length Register */
-#define              CAN1_MB27_TIMESTAMP  0xffc03774   /* CAN Controller 1 Mailbox 27 Timestamp Register */
-#define                    CAN1_MB27_ID0  0xffc03778   /* CAN Controller 1 Mailbox 27 ID0 Register */
-#define                    CAN1_MB27_ID1  0xffc0377c   /* CAN Controller 1 Mailbox 27 ID1 Register */
-#define                  CAN1_MB28_DATA0  0xffc03780   /* CAN Controller 1 Mailbox 28 Data 0 Register */
-#define                  CAN1_MB28_DATA1  0xffc03784   /* CAN Controller 1 Mailbox 28 Data 1 Register */
-#define                  CAN1_MB28_DATA2  0xffc03788   /* CAN Controller 1 Mailbox 28 Data 2 Register */
-#define                  CAN1_MB28_DATA3  0xffc0378c   /* CAN Controller 1 Mailbox 28 Data 3 Register */
-#define                 CAN1_MB28_LENGTH  0xffc03790   /* CAN Controller 1 Mailbox 28 Length Register */
-#define              CAN1_MB28_TIMESTAMP  0xffc03794   /* CAN Controller 1 Mailbox 28 Timestamp Register */
-#define                    CAN1_MB28_ID0  0xffc03798   /* CAN Controller 1 Mailbox 28 ID0 Register */
-#define                    CAN1_MB28_ID1  0xffc0379c   /* CAN Controller 1 Mailbox 28 ID1 Register */
-#define                  CAN1_MB29_DATA0  0xffc037a0   /* CAN Controller 1 Mailbox 29 Data 0 Register */
-#define                  CAN1_MB29_DATA1  0xffc037a4   /* CAN Controller 1 Mailbox 29 Data 1 Register */
-#define                  CAN1_MB29_DATA2  0xffc037a8   /* CAN Controller 1 Mailbox 29 Data 2 Register */
-#define                  CAN1_MB29_DATA3  0xffc037ac   /* CAN Controller 1 Mailbox 29 Data 3 Register */
-#define                 CAN1_MB29_LENGTH  0xffc037b0   /* CAN Controller 1 Mailbox 29 Length Register */
-#define              CAN1_MB29_TIMESTAMP  0xffc037b4   /* CAN Controller 1 Mailbox 29 Timestamp Register */
-#define                    CAN1_MB29_ID0  0xffc037b8   /* CAN Controller 1 Mailbox 29 ID0 Register */
-#define                    CAN1_MB29_ID1  0xffc037bc   /* CAN Controller 1 Mailbox 29 ID1 Register */
-#define                  CAN1_MB30_DATA0  0xffc037c0   /* CAN Controller 1 Mailbox 30 Data 0 Register */
-#define                  CAN1_MB30_DATA1  0xffc037c4   /* CAN Controller 1 Mailbox 30 Data 1 Register */
-#define                  CAN1_MB30_DATA2  0xffc037c8   /* CAN Controller 1 Mailbox 30 Data 2 Register */
-#define                  CAN1_MB30_DATA3  0xffc037cc   /* CAN Controller 1 Mailbox 30 Data 3 Register */
-#define                 CAN1_MB30_LENGTH  0xffc037d0   /* CAN Controller 1 Mailbox 30 Length Register */
-#define              CAN1_MB30_TIMESTAMP  0xffc037d4   /* CAN Controller 1 Mailbox 30 Timestamp Register */
-#define                    CAN1_MB30_ID0  0xffc037d8   /* CAN Controller 1 Mailbox 30 ID0 Register */
-#define                    CAN1_MB30_ID1  0xffc037dc   /* CAN Controller 1 Mailbox 30 ID1 Register */
-#define                  CAN1_MB31_DATA0  0xffc037e0   /* CAN Controller 1 Mailbox 31 Data 0 Register */
-#define                  CAN1_MB31_DATA1  0xffc037e4   /* CAN Controller 1 Mailbox 31 Data 1 Register */
-#define                  CAN1_MB31_DATA2  0xffc037e8   /* CAN Controller 1 Mailbox 31 Data 2 Register */
-#define                  CAN1_MB31_DATA3  0xffc037ec   /* CAN Controller 1 Mailbox 31 Data 3 Register */
-#define                 CAN1_MB31_LENGTH  0xffc037f0   /* CAN Controller 1 Mailbox 31 Length Register */
-#define              CAN1_MB31_TIMESTAMP  0xffc037f4   /* CAN Controller 1 Mailbox 31 Timestamp Register */
-#define                    CAN1_MB31_ID0  0xffc037f8   /* CAN Controller 1 Mailbox 31 ID0 Register */
-#define                    CAN1_MB31_ID1  0xffc037fc   /* CAN Controller 1 Mailbox 31 ID1 Register */
-
-/* ATAPI Registers */
-
-#define                    ATAPI_CONTROL  0xffc03800   /* ATAPI Control Register */
-#define                     ATAPI_STATUS  0xffc03804   /* ATAPI Status Register */
-#define                   ATAPI_DEV_ADDR  0xffc03808   /* ATAPI Device Register Address */
-#define                  ATAPI_DEV_TXBUF  0xffc0380c   /* ATAPI Device Register Write Data */
-#define                  ATAPI_DEV_RXBUF  0xffc03810   /* ATAPI Device Register Read Data */
-#define                   ATAPI_INT_MASK  0xffc03814   /* ATAPI Interrupt Mask Register */
-#define                 ATAPI_INT_STATUS  0xffc03818   /* ATAPI Interrupt Status Register */
-#define                   ATAPI_XFER_LEN  0xffc0381c   /* ATAPI Length of Transfer */
-#define                ATAPI_LINE_STATUS  0xffc03820   /* ATAPI Line Status */
-#define                   ATAPI_SM_STATE  0xffc03824   /* ATAPI State Machine Status */
-#define                  ATAPI_TERMINATE  0xffc03828   /* ATAPI Host Terminate */
-#define                 ATAPI_PIO_TFRCNT  0xffc0382c   /* ATAPI PIO mode transfer count */
-#define                 ATAPI_DMA_TFRCNT  0xffc03830   /* ATAPI DMA mode transfer count */
-#define               ATAPI_UMAIN_TFRCNT  0xffc03834   /* ATAPI UDMAIN transfer count */
-#define             ATAPI_UDMAOUT_TFRCNT  0xffc03838   /* ATAPI UDMAOUT transfer count */
-#define                  ATAPI_REG_TIM_0  0xffc03840   /* ATAPI Register Transfer Timing 0 */
-#define                  ATAPI_PIO_TIM_0  0xffc03844   /* ATAPI PIO Timing 0 Register */
-#define                  ATAPI_PIO_TIM_1  0xffc03848   /* ATAPI PIO Timing 1 Register */
-#define                ATAPI_MULTI_TIM_0  0xffc03850   /* ATAPI Multi-DMA Timing 0 Register */
-#define                ATAPI_MULTI_TIM_1  0xffc03854   /* ATAPI Multi-DMA Timing 1 Register */
-#define                ATAPI_MULTI_TIM_2  0xffc03858   /* ATAPI Multi-DMA Timing 2 Register */
-#define                ATAPI_ULTRA_TIM_0  0xffc03860   /* ATAPI Ultra-DMA Timing 0 Register */
-#define                ATAPI_ULTRA_TIM_1  0xffc03864   /* ATAPI Ultra-DMA Timing 1 Register */
-#define                ATAPI_ULTRA_TIM_2  0xffc03868   /* ATAPI Ultra-DMA Timing 2 Register */
-#define                ATAPI_ULTRA_TIM_3  0xffc0386c   /* ATAPI Ultra-DMA Timing 3 Register */
-
-/* SDH Registers */
-
-#define                      SDH_PWR_CTL  0xffc03900   /* SDH Power Control */
-#define                      SDH_CLK_CTL  0xffc03904   /* SDH Clock Control */
-#define                     SDH_ARGUMENT  0xffc03908   /* SDH Argument */
-#define                      SDH_COMMAND  0xffc0390c   /* SDH Command */
-#define                     SDH_RESP_CMD  0xffc03910   /* SDH Response Command */
-#define                    SDH_RESPONSE0  0xffc03914   /* SDH Response0 */
-#define                    SDH_RESPONSE1  0xffc03918   /* SDH Response1 */
-#define                    SDH_RESPONSE2  0xffc0391c   /* SDH Response2 */
-#define                    SDH_RESPONSE3  0xffc03920   /* SDH Response3 */
-#define                   SDH_DATA_TIMER  0xffc03924   /* SDH Data Timer */
-#define                    SDH_DATA_LGTH  0xffc03928   /* SDH Data Length */
-#define                     SDH_DATA_CTL  0xffc0392c   /* SDH Data Control */
-#define                     SDH_DATA_CNT  0xffc03930   /* SDH Data Counter */
-#define                       SDH_STATUS  0xffc03934   /* SDH Status */
-#define                   SDH_STATUS_CLR  0xffc03938   /* SDH Status Clear */
-#define                        SDH_MASK0  0xffc0393c   /* SDH Interrupt0 Mask */
-#define                        SDH_MASK1  0xffc03940   /* SDH Interrupt1 Mask */
-#define                     SDH_FIFO_CNT  0xffc03948   /* SDH FIFO Counter */
-#define                         SDH_FIFO  0xffc03980   /* SDH Data FIFO */
-#define                     SDH_E_STATUS  0xffc039c0   /* SDH Exception Status */
-#define                       SDH_E_MASK  0xffc039c4   /* SDH Exception Mask */
-#define                          SDH_CFG  0xffc039c8   /* SDH Configuration */
-#define                   SDH_RD_WAIT_EN  0xffc039cc   /* SDH Read Wait Enable */
-#define                         SDH_PID0  0xffc039d0   /* SDH Peripheral Identification0 */
-#define                         SDH_PID1  0xffc039d4   /* SDH Peripheral Identification1 */
-#define                         SDH_PID2  0xffc039d8   /* SDH Peripheral Identification2 */
-#define                         SDH_PID3  0xffc039dc   /* SDH Peripheral Identification3 */
-#define                         SDH_PID4  0xffc039e0   /* SDH Peripheral Identification4 */
-#define                         SDH_PID5  0xffc039e4   /* SDH Peripheral Identification5 */
-#define                         SDH_PID6  0xffc039e8   /* SDH Peripheral Identification6 */
-#define                         SDH_PID7  0xffc039ec   /* SDH Peripheral Identification7 */
-
-/* HOST Port Registers */
-
-#define                     HOST_CONTROL  0xffc03a00   /* HOST Control Register */
-#define                      HOST_STATUS  0xffc03a04   /* HOST Status Register */
-#define                     HOST_TIMEOUT  0xffc03a08   /* HOST Acknowledge Mode Timeout Register */
-
-/* USB Control Registers */
-
-#define                        USB_FADDR  0xffc03c00   /* Function address register */
-#define                        USB_POWER  0xffc03c04   /* Power management register */
-#define                       USB_INTRTX  0xffc03c08   /* Interrupt register for endpoint 0 and Tx endpoint 1 to 7 */
-#define                       USB_INTRRX  0xffc03c0c   /* Interrupt register for Rx endpoints 1 to 7 */
-#define                      USB_INTRTXE  0xffc03c10   /* Interrupt enable register for IntrTx */
-#define                      USB_INTRRXE  0xffc03c14   /* Interrupt enable register for IntrRx */
-#define                      USB_INTRUSB  0xffc03c18   /* Interrupt register for common USB interrupts */
-#define                     USB_INTRUSBE  0xffc03c1c   /* Interrupt enable register for IntrUSB */
-#define                        USB_FRAME  0xffc03c20   /* USB frame number */
-#define                        USB_INDEX  0xffc03c24   /* Index register for selecting the indexed endpoint registers */
-#define                     USB_TESTMODE  0xffc03c28   /* Enabled USB 20 test modes */
-#define                     USB_GLOBINTR  0xffc03c2c   /* Global Interrupt Mask register and Wakeup Exception Interrupt */
-#define                   USB_GLOBAL_CTL  0xffc03c30   /* Global Clock Control for the core */
-
-/* USB Packet Control Registers */
-
-#define                USB_TX_MAX_PACKET  0xffc03c40   /* Maximum packet size for Host Tx endpoint */
-#define                         USB_CSR0  0xffc03c44   /* Control Status register for endpoint 0 and Control Status register for Host Tx endpoint */
-#define                        USB_TXCSR  0xffc03c44   /* Control Status register for endpoint 0 and Control Status register for Host Tx endpoint */
-#define                USB_RX_MAX_PACKET  0xffc03c48   /* Maximum packet size for Host Rx endpoint */
-#define                        USB_RXCSR  0xffc03c4c   /* Control Status register for Host Rx endpoint */
-#define                       USB_COUNT0  0xffc03c50   /* Number of bytes received in endpoint 0 FIFO and Number of bytes received in Host Tx endpoint */
-#define                      USB_RXCOUNT  0xffc03c50   /* Number of bytes received in endpoint 0 FIFO and Number of bytes received in Host Tx endpoint */
-#define                       USB_TXTYPE  0xffc03c54   /* Sets the transaction protocol and peripheral endpoint number for the Host Tx endpoint */
-#define                    USB_NAKLIMIT0  0xffc03c58   /* Sets the NAK response timeout on Endpoint 0 and on Bulk transfers for Host Tx endpoint */
-#define                   USB_TXINTERVAL  0xffc03c58   /* Sets the NAK response timeout on Endpoint 0 and on Bulk transfers for Host Tx endpoint */
-#define                       USB_RXTYPE  0xffc03c5c   /* Sets the transaction protocol and peripheral endpoint number for the Host Rx endpoint */
-#define                   USB_RXINTERVAL  0xffc03c60   /* Sets the polling interval for Interrupt and Isochronous transfers or the NAK response timeout on Bulk transfers */
-#define                      USB_TXCOUNT  0xffc03c68   /* Number of bytes to be written to the selected endpoint Tx FIFO */
-
-/* USB Endpoint FIFO Registers */
-
-#define                     USB_EP0_FIFO  0xffc03c80   /* Endpoint 0 FIFO */
-#define                     USB_EP1_FIFO  0xffc03c88   /* Endpoint 1 FIFO */
-#define                     USB_EP2_FIFO  0xffc03c90   /* Endpoint 2 FIFO */
-#define                     USB_EP3_FIFO  0xffc03c98   /* Endpoint 3 FIFO */
-#define                     USB_EP4_FIFO  0xffc03ca0   /* Endpoint 4 FIFO */
-#define                     USB_EP5_FIFO  0xffc03ca8   /* Endpoint 5 FIFO */
-#define                     USB_EP6_FIFO  0xffc03cb0   /* Endpoint 6 FIFO */
-#define                     USB_EP7_FIFO  0xffc03cb8   /* Endpoint 7 FIFO */
-
-/* USB OTG Control Registers */
-
-#define                  USB_OTG_DEV_CTL  0xffc03d00   /* OTG Device Control Register */
-#define                 USB_OTG_VBUS_IRQ  0xffc03d04   /* OTG VBUS Control Interrupts */
-#define                USB_OTG_VBUS_MASK  0xffc03d08   /* VBUS Control Interrupt Enable */
-
-/* USB Phy Control Registers */
-
-#define                     USB_LINKINFO  0xffc03d48   /* Enables programming of some PHY-side delays */
-#define                        USB_VPLEN  0xffc03d4c   /* Determines duration of VBUS pulse for VBUS charging */
-#define                      USB_HS_EOF1  0xffc03d50   /* Time buffer for High-Speed transactions */
-#define                      USB_FS_EOF1  0xffc03d54   /* Time buffer for Full-Speed transactions */
-#define                      USB_LS_EOF1  0xffc03d58   /* Time buffer for Low-Speed transactions */
-
-/* (APHY_CNTRL is for ADI usage only) */
-
-#define                   USB_APHY_CNTRL  0xffc03de0   /* Register that increases visibility of Analog PHY */
-
-/* (APHY_CALIB is for ADI usage only) */
-
-#define                   USB_APHY_CALIB  0xffc03de4   /* Register used to set some calibration values */
-#define                  USB_APHY_CNTRL2  0xffc03de8   /* Register used to prevent re-enumeration once Moab goes into hibernate mode */
-
-/* (PHY_TEST is for ADI usage only) */
-
-#define                     USB_PHY_TEST  0xffc03dec   /* Used for reducing simulation time and simplifies FIFO testability */
-#define                  USB_PLLOSC_CTRL  0xffc03df0   /* Used to program different parameters for USB PLL and Oscillator */
-#define                   USB_SRP_CLKDIV  0xffc03df4   /* Used to program clock divide value for the clock fed to the SRP detection logic */
-
-/* USB Endpoint 0 Control Registers */
-
-#define                USB_EP_NI0_TXMAXP  0xffc03e00   /* Maximum packet size for Host Tx endpoint0 */
-#define                 USB_EP_NI0_TXCSR  0xffc03e04   /* Control Status register for endpoint 0 */
-#define                USB_EP_NI0_RXMAXP  0xffc03e08   /* Maximum packet size for Host Rx endpoint0 */
-#define                 USB_EP_NI0_RXCSR  0xffc03e0c   /* Control Status register for Host Rx endpoint0 */
-#define               USB_EP_NI0_RXCOUNT  0xffc03e10   /* Number of bytes received in endpoint 0 FIFO */
-#define                USB_EP_NI0_TXTYPE  0xffc03e14   /* Sets the transaction protocol and peripheral endpoint number for the Host Tx endpoint0 */
-#define            USB_EP_NI0_TXINTERVAL  0xffc03e18   /* Sets the NAK response timeout on Endpoint 0 */
-#define                USB_EP_NI0_RXTYPE  0xffc03e1c   /* Sets the transaction protocol and peripheral endpoint number for the Host Rx endpoint0 */
-#define            USB_EP_NI0_RXINTERVAL  0xffc03e20   /* Sets the polling interval for Interrupt/Isochronous transfers or the NAK response timeout on Bulk transfers for Host Rx endpoint0 */
-
-/* USB Endpoint 1 Control Registers */
-
-#define               USB_EP_NI0_TXCOUNT  0xffc03e28   /* Number of bytes to be written to the endpoint0 Tx FIFO */
-#define                USB_EP_NI1_TXMAXP  0xffc03e40   /* Maximum packet size for Host Tx endpoint1 */
-#define                 USB_EP_NI1_TXCSR  0xffc03e44   /* Control Status register for endpoint1 */
-#define                USB_EP_NI1_RXMAXP  0xffc03e48   /* Maximum packet size for Host Rx endpoint1 */
-#define                 USB_EP_NI1_RXCSR  0xffc03e4c   /* Control Status register for Host Rx endpoint1 */
-#define               USB_EP_NI1_RXCOUNT  0xffc03e50   /* Number of bytes received in endpoint1 FIFO */
-#define                USB_EP_NI1_TXTYPE  0xffc03e54   /* Sets the transaction protocol and peripheral endpoint number for the Host Tx endpoint1 */
-#define            USB_EP_NI1_TXINTERVAL  0xffc03e58   /* Sets the NAK response timeout on Endpoint1 */
-#define                USB_EP_NI1_RXTYPE  0xffc03e5c   /* Sets the transaction protocol and peripheral endpoint number for the Host Rx endpoint1 */
-#define            USB_EP_NI1_RXINTERVAL  0xffc03e60   /* Sets the polling interval for Interrupt/Isochronous transfers or the NAK response timeout on Bulk transfers for Host Rx endpoint1 */
-
-/* USB Endpoint 2 Control Registers */
-
-#define               USB_EP_NI1_TXCOUNT  0xffc03e68   /* Number of bytes to be written to the+H102 endpoint1 Tx FIFO */
-#define                USB_EP_NI2_TXMAXP  0xffc03e80   /* Maximum packet size for Host Tx endpoint2 */
-#define                 USB_EP_NI2_TXCSR  0xffc03e84   /* Control Status register for endpoint2 */
-#define                USB_EP_NI2_RXMAXP  0xffc03e88   /* Maximum packet size for Host Rx endpoint2 */
-#define                 USB_EP_NI2_RXCSR  0xffc03e8c   /* Control Status register for Host Rx endpoint2 */
-#define               USB_EP_NI2_RXCOUNT  0xffc03e90   /* Number of bytes received in endpoint2 FIFO */
-#define                USB_EP_NI2_TXTYPE  0xffc03e94   /* Sets the transaction protocol and peripheral endpoint number for the Host Tx endpoint2 */
-#define            USB_EP_NI2_TXINTERVAL  0xffc03e98   /* Sets the NAK response timeout on Endpoint2 */
-#define                USB_EP_NI2_RXTYPE  0xffc03e9c   /* Sets the transaction protocol and peripheral endpoint number for the Host Rx endpoint2 */
-#define            USB_EP_NI2_RXINTERVAL  0xffc03ea0   /* Sets the polling interval for Interrupt/Isochronous transfers or the NAK response timeout on Bulk transfers for Host Rx endpoint2 */
-
-/* USB Endpoint 3 Control Registers */
-
-#define               USB_EP_NI2_TXCOUNT  0xffc03ea8   /* Number of bytes to be written to the endpoint2 Tx FIFO */
-#define                USB_EP_NI3_TXMAXP  0xffc03ec0   /* Maximum packet size for Host Tx endpoint3 */
-#define                 USB_EP_NI3_TXCSR  0xffc03ec4   /* Control Status register for endpoint3 */
-#define                USB_EP_NI3_RXMAXP  0xffc03ec8   /* Maximum packet size for Host Rx endpoint3 */
-#define                 USB_EP_NI3_RXCSR  0xffc03ecc   /* Control Status register for Host Rx endpoint3 */
-#define               USB_EP_NI3_RXCOUNT  0xffc03ed0   /* Number of bytes received in endpoint3 FIFO */
-#define                USB_EP_NI3_TXTYPE  0xffc03ed4   /* Sets the transaction protocol and peripheral endpoint number for the Host Tx endpoint3 */
-#define            USB_EP_NI3_TXINTERVAL  0xffc03ed8   /* Sets the NAK response timeout on Endpoint3 */
-#define                USB_EP_NI3_RXTYPE  0xffc03edc   /* Sets the transaction protocol and peripheral endpoint number for the Host Rx endpoint3 */
-#define            USB_EP_NI3_RXINTERVAL  0xffc03ee0   /* Sets the polling interval for Interrupt/Isochronous transfers or the NAK response timeout on Bulk transfers for Host Rx endpoint3 */
-
-/* USB Endpoint 4 Control Registers */
-
-#define               USB_EP_NI3_TXCOUNT  0xffc03ee8   /* Number of bytes to be written to the H124endpoint3 Tx FIFO */
-#define                USB_EP_NI4_TXMAXP  0xffc03f00   /* Maximum packet size for Host Tx endpoint4 */
-#define                 USB_EP_NI4_TXCSR  0xffc03f04   /* Control Status register for endpoint4 */
-#define                USB_EP_NI4_RXMAXP  0xffc03f08   /* Maximum packet size for Host Rx endpoint4 */
-#define                 USB_EP_NI4_RXCSR  0xffc03f0c   /* Control Status register for Host Rx endpoint4 */
-#define               USB_EP_NI4_RXCOUNT  0xffc03f10   /* Number of bytes received in endpoint4 FIFO */
-#define                USB_EP_NI4_TXTYPE  0xffc03f14   /* Sets the transaction protocol and peripheral endpoint number for the Host Tx endpoint4 */
-#define            USB_EP_NI4_TXINTERVAL  0xffc03f18   /* Sets the NAK response timeout on Endpoint4 */
-#define                USB_EP_NI4_RXTYPE  0xffc03f1c   /* Sets the transaction protocol and peripheral endpoint number for the Host Rx endpoint4 */
-#define            USB_EP_NI4_RXINTERVAL  0xffc03f20   /* Sets the polling interval for Interrupt/Isochronous transfers or the NAK response timeout on Bulk transfers for Host Rx endpoint4 */
-
-/* USB Endpoint 5 Control Registers */
-
-#define               USB_EP_NI4_TXCOUNT  0xffc03f28   /* Number of bytes to be written to the endpoint4 Tx FIFO */
-#define                USB_EP_NI5_TXMAXP  0xffc03f40   /* Maximum packet size for Host Tx endpoint5 */
-#define                 USB_EP_NI5_TXCSR  0xffc03f44   /* Control Status register for endpoint5 */
-#define                USB_EP_NI5_RXMAXP  0xffc03f48   /* Maximum packet size for Host Rx endpoint5 */
-#define                 USB_EP_NI5_RXCSR  0xffc03f4c   /* Control Status register for Host Rx endpoint5 */
-#define               USB_EP_NI5_RXCOUNT  0xffc03f50   /* Number of bytes received in endpoint5 FIFO */
-#define                USB_EP_NI5_TXTYPE  0xffc03f54   /* Sets the transaction protocol and peripheral endpoint number for the Host Tx endpoint5 */
-#define            USB_EP_NI5_TXINTERVAL  0xffc03f58   /* Sets the NAK response timeout on Endpoint5 */
-#define                USB_EP_NI5_RXTYPE  0xffc03f5c   /* Sets the transaction protocol and peripheral endpoint number for the Host Rx endpoint5 */
-#define            USB_EP_NI5_RXINTERVAL  0xffc03f60   /* Sets the polling interval for Interrupt/Isochronous transfers or the NAK response timeout on Bulk transfers for Host Rx endpoint5 */
-
-/* USB Endpoint 6 Control Registers */
-
-#define               USB_EP_NI5_TXCOUNT  0xffc03f68   /* Number of bytes to be written to the H145endpoint5 Tx FIFO */
-#define                USB_EP_NI6_TXMAXP  0xffc03f80   /* Maximum packet size for Host Tx endpoint6 */
-#define                 USB_EP_NI6_TXCSR  0xffc03f84   /* Control Status register for endpoint6 */
-#define                USB_EP_NI6_RXMAXP  0xffc03f88   /* Maximum packet size for Host Rx endpoint6 */
-#define                 USB_EP_NI6_RXCSR  0xffc03f8c   /* Control Status register for Host Rx endpoint6 */
-#define               USB_EP_NI6_RXCOUNT  0xffc03f90   /* Number of bytes received in endpoint6 FIFO */
-#define                USB_EP_NI6_TXTYPE  0xffc03f94   /* Sets the transaction protocol and peripheral endpoint number for the Host Tx endpoint6 */
-#define            USB_EP_NI6_TXINTERVAL  0xffc03f98   /* Sets the NAK response timeout on Endpoint6 */
-#define                USB_EP_NI6_RXTYPE  0xffc03f9c   /* Sets the transaction protocol and peripheral endpoint number for the Host Rx endpoint6 */
-#define            USB_EP_NI6_RXINTERVAL  0xffc03fa0   /* Sets the polling interval for Interrupt/Isochronous transfers or the NAK response timeout on Bulk transfers for Host Rx endpoint6 */
-
-/* USB Endpoint 7 Control Registers */
-
-#define               USB_EP_NI6_TXCOUNT  0xffc03fa8   /* Number of bytes to be written to the endpoint6 Tx FIFO */
-#define                USB_EP_NI7_TXMAXP  0xffc03fc0   /* Maximum packet size for Host Tx endpoint7 */
-#define                 USB_EP_NI7_TXCSR  0xffc03fc4   /* Control Status register for endpoint7 */
-#define                USB_EP_NI7_RXMAXP  0xffc03fc8   /* Maximum packet size for Host Rx endpoint7 */
-#define                 USB_EP_NI7_RXCSR  0xffc03fcc   /* Control Status register for Host Rx endpoint7 */
-#define               USB_EP_NI7_RXCOUNT  0xffc03fd0   /* Number of bytes received in endpoint7 FIFO */
-#define                USB_EP_NI7_TXTYPE  0xffc03fd4   /* Sets the transaction protocol and peripheral endpoint number for the Host Tx endpoint7 */
-#define            USB_EP_NI7_TXINTERVAL  0xffc03fd8   /* Sets the NAK response timeout on Endpoint7 */
-#define                USB_EP_NI7_RXTYPE  0xffc03fdc   /* Sets the transaction protocol and peripheral endpoint number for the Host Rx endpoint7 */
-#define            USB_EP_NI7_RXINTERVAL  0xffc03ff0   /* Sets the polling interval for Interrupt/Isochronous transfers or the NAK response timeout on Bulk transfers for Host Rx endpoint7 */
-#define               USB_EP_NI7_TXCOUNT  0xffc03ff8   /* Number of bytes to be written to the endpoint7 Tx FIFO */
-#define                USB_DMA_INTERRUPT  0xffc04000   /* Indicates pending interrupts for the DMA channels */
-
-/* USB Channel 0 Config Registers */
-
-#define                  USB_DMA0CONTROL  0xffc04004   /* DMA master channel 0 configuration */
-#define                  USB_DMA0ADDRLOW  0xffc04008   /* Lower 16-bits of memory source/destination address for DMA master channel 0 */
-#define                 USB_DMA0ADDRHIGH  0xffc0400c   /* Upper 16-bits of memory source/destination address for DMA master channel 0 */
-#define                 USB_DMA0COUNTLOW  0xffc04010   /* Lower 16-bits of byte count of DMA transfer for DMA master channel 0 */
-#define                USB_DMA0COUNTHIGH  0xffc04014   /* Upper 16-bits of byte count of DMA transfer for DMA master channel 0 */
-
-/* USB Channel 1 Config Registers */
-
-#define                  USB_DMA1CONTROL  0xffc04024   /* DMA master channel 1 configuration */
-#define                  USB_DMA1ADDRLOW  0xffc04028   /* Lower 16-bits of memory source/destination address for DMA master channel 1 */
-#define                 USB_DMA1ADDRHIGH  0xffc0402c   /* Upper 16-bits of memory source/destination address for DMA master channel 1 */
-#define                 USB_DMA1COUNTLOW  0xffc04030   /* Lower 16-bits of byte count of DMA transfer for DMA master channel 1 */
-#define                USB_DMA1COUNTHIGH  0xffc04034   /* Upper 16-bits of byte count of DMA transfer for DMA master channel 1 */
-
-/* USB Channel 2 Config Registers */
-
-#define                  USB_DMA2CONTROL  0xffc04044   /* DMA master channel 2 configuration */
-#define                  USB_DMA2ADDRLOW  0xffc04048   /* Lower 16-bits of memory source/destination address for DMA master channel 2 */
-#define                 USB_DMA2ADDRHIGH  0xffc0404c   /* Upper 16-bits of memory source/destination address for DMA master channel 2 */
-#define                 USB_DMA2COUNTLOW  0xffc04050   /* Lower 16-bits of byte count of DMA transfer for DMA master channel 2 */
-#define                USB_DMA2COUNTHIGH  0xffc04054   /* Upper 16-bits of byte count of DMA transfer for DMA master channel 2 */
-
-/* USB Channel 3 Config Registers */
-
-#define                  USB_DMA3CONTROL  0xffc04064   /* DMA master channel 3 configuration */
-#define                  USB_DMA3ADDRLOW  0xffc04068   /* Lower 16-bits of memory source/destination address for DMA master channel 3 */
-#define                 USB_DMA3ADDRHIGH  0xffc0406c   /* Upper 16-bits of memory source/destination address for DMA master channel 3 */
-#define                 USB_DMA3COUNTLOW  0xffc04070   /* Lower 16-bits of byte count of DMA transfer for DMA master channel 3 */
-#define                USB_DMA3COUNTHIGH  0xffc04074   /* Upper 16-bits of byte count of DMA transfer for DMA master channel 3 */
-
-/* USB Channel 4 Config Registers */
-
-#define                  USB_DMA4CONTROL  0xffc04084   /* DMA master channel 4 configuration */
-#define                  USB_DMA4ADDRLOW  0xffc04088   /* Lower 16-bits of memory source/destination address for DMA master channel 4 */
-#define                 USB_DMA4ADDRHIGH  0xffc0408c   /* Upper 16-bits of memory source/destination address for DMA master channel 4 */
-#define                 USB_DMA4COUNTLOW  0xffc04090   /* Lower 16-bits of byte count of DMA transfer for DMA master channel 4 */
-#define                USB_DMA4COUNTHIGH  0xffc04094   /* Upper 16-bits of byte count of DMA transfer for DMA master channel 4 */
-
-/* USB Channel 5 Config Registers */
-
-#define                  USB_DMA5CONTROL  0xffc040a4   /* DMA master channel 5 configuration */
-#define                  USB_DMA5ADDRLOW  0xffc040a8   /* Lower 16-bits of memory source/destination address for DMA master channel 5 */
-#define                 USB_DMA5ADDRHIGH  0xffc040ac   /* Upper 16-bits of memory source/destination address for DMA master channel 5 */
-#define                 USB_DMA5COUNTLOW  0xffc040b0   /* Lower 16-bits of byte count of DMA transfer for DMA master channel 5 */
-#define                USB_DMA5COUNTHIGH  0xffc040b4   /* Upper 16-bits of byte count of DMA transfer for DMA master channel 5 */
-
-/* USB Channel 6 Config Registers */
-
-#define                  USB_DMA6CONTROL  0xffc040c4   /* DMA master channel 6 configuration */
-#define                  USB_DMA6ADDRLOW  0xffc040c8   /* Lower 16-bits of memory source/destination address for DMA master channel 6 */
-#define                 USB_DMA6ADDRHIGH  0xffc040cc   /* Upper 16-bits of memory source/destination address for DMA master channel 6 */
-#define                 USB_DMA6COUNTLOW  0xffc040d0   /* Lower 16-bits of byte count of DMA transfer for DMA master channel 6 */
-#define                USB_DMA6COUNTHIGH  0xffc040d4   /* Upper 16-bits of byte count of DMA transfer for DMA master channel 6 */
-
-/* USB Channel 7 Config Registers */
-
-#define                  USB_DMA7CONTROL  0xffc040e4   /* DMA master channel 7 configuration */
-#define                  USB_DMA7ADDRLOW  0xffc040e8   /* Lower 16-bits of memory source/destination address for DMA master channel 7 */
-#define                 USB_DMA7ADDRHIGH  0xffc040ec   /* Upper 16-bits of memory source/destination address for DMA master channel 7 */
-#define                 USB_DMA7COUNTLOW  0xffc040f0   /* Lower 16-bits of byte count of DMA transfer for DMA master channel 7 */
-#define                USB_DMA7COUNTHIGH  0xffc040f4   /* Upper 16-bits of byte count of DMA transfer for DMA master channel 7 */
-
-/* Keypad Registers */
-
-#define                         KPAD_CTL  0xffc04100   /* Controls keypad module enable and disable */
-#define                    KPAD_PRESCALE  0xffc04104   /* Establish a time base for programing the KPAD_MSEL register */
-#define                        KPAD_MSEL  0xffc04108   /* Selects delay parameters for keypad interface sensitivity */
-#define                      KPAD_ROWCOL  0xffc0410c   /* Captures the row and column output values of the keys pressed */
-#define                        KPAD_STAT  0xffc04110   /* Holds and clears the status of the keypad interface interrupt */
-#define                    KPAD_SOFTEVAL  0xffc04114   /* Lets software force keypad interface to check for keys being pressed */
-
-/* Pixel Compositor (PIXC) Registers */
-
-#define                         PIXC_CTL  0xffc04400   /* Overlay enable, resampling mode, I/O data format, transparency enable, watermark level, FIFO status */
-#define                         PIXC_PPL  0xffc04404   /* Holds the number of pixels per line of the display */
-#define                         PIXC_LPF  0xffc04408   /* Holds the number of lines per frame of the display */
-#define                     PIXC_AHSTART  0xffc0440c   /* Contains horizontal start pixel information of the overlay data (set A) */
-#define                       PIXC_AHEND  0xffc04410   /* Contains horizontal end pixel information of the overlay data (set A) */
-#define                     PIXC_AVSTART  0xffc04414   /* Contains vertical start pixel information of the overlay data (set A) */
-#define                       PIXC_AVEND  0xffc04418   /* Contains vertical end pixel information of the overlay data (set A) */
-#define                     PIXC_ATRANSP  0xffc0441c   /* Contains the transparency ratio (set A) */
-#define                     PIXC_BHSTART  0xffc04420   /* Contains horizontal start pixel information of the overlay data (set B) */
-#define                       PIXC_BHEND  0xffc04424   /* Contains horizontal end pixel information of the overlay data (set B) */
-#define                     PIXC_BVSTART  0xffc04428   /* Contains vertical start pixel information of the overlay data (set B) */
-#define                       PIXC_BVEND  0xffc0442c   /* Contains vertical end pixel information of the overlay data (set B) */
-#define                     PIXC_BTRANSP  0xffc04430   /* Contains the transparency ratio (set B) */
-#define                    PIXC_INTRSTAT  0xffc0443c   /* Overlay interrupt configuration/status */
-#define                       PIXC_RYCON  0xffc04440   /* Color space conversion matrix register. Contains the R/Y conversion coefficients */
-#define                       PIXC_GUCON  0xffc04444   /* Color space conversion matrix register. Contains the G/U conversion coefficients */
-#define                       PIXC_BVCON  0xffc04448   /* Color space conversion matrix register. Contains the B/V conversion coefficients */
-#define                      PIXC_CCBIAS  0xffc0444c   /* Bias values for the color space conversion matrix */
-#define                          PIXC_TC  0xffc04450   /* Holds the transparent color value */
-
-/* Handshake MDMA 0 Registers */
-
-#define                   HMDMA0_CONTROL  0xffc04500   /* Handshake MDMA0 Control Register */
-#define                    HMDMA0_ECINIT  0xffc04504   /* Handshake MDMA0 Initial Edge Count Register */
-#define                    HMDMA0_BCINIT  0xffc04508   /* Handshake MDMA0 Initial Block Count Register */
-#define                  HMDMA0_ECURGENT  0xffc0450c   /* Handshake MDMA0 Urgent Edge Count Threshold Register */
-#define                HMDMA0_ECOVERFLOW  0xffc04510   /* Handshake MDMA0 Edge Count Overflow Interrupt Register */
-#define                    HMDMA0_ECOUNT  0xffc04514   /* Handshake MDMA0 Current Edge Count Register */
-#define                    HMDMA0_BCOUNT  0xffc04518   /* Handshake MDMA0 Current Block Count Register */
-
-/* Handshake MDMA 1 Registers */
-
-#define                   HMDMA1_CONTROL  0xffc04540   /* Handshake MDMA1 Control Register */
-#define                    HMDMA1_ECINIT  0xffc04544   /* Handshake MDMA1 Initial Edge Count Register */
-#define                    HMDMA1_BCINIT  0xffc04548   /* Handshake MDMA1 Initial Block Count Register */
-#define                  HMDMA1_ECURGENT  0xffc0454c   /* Handshake MDMA1 Urgent Edge Count Threshold Register */
-#define                HMDMA1_ECOVERFLOW  0xffc04550   /* Handshake MDMA1 Edge Count Overflow Interrupt Register */
-#define                    HMDMA1_ECOUNT  0xffc04554   /* Handshake MDMA1 Current Edge Count Register */
-#define                    HMDMA1_BCOUNT  0xffc04558   /* Handshake MDMA1 Current Block Count Register */
-
-
-/* ********************************************************** */
-/*     SINGLE BIT MACRO PAIRS (bit mask and negated one)      */
-/*     and MULTI BIT READ MACROS                              */
-/* ********************************************************** */
-
-/* Bit masks for PIXC_CTL */
-
-#define                   PIXC_EN  0x1        /* Pixel Compositor Enable */
-#define                  OVR_A_EN  0x2        /* Overlay A Enable */
-#define                  OVR_B_EN  0x4        /* Overlay B Enable */
-#define                  IMG_FORM  0x8        /* Image Data Format */
-#define                  OVR_FORM  0x10       /* Overlay Data Format */
-#define                  OUT_FORM  0x20       /* Output Data Format */
-#define                   UDS_MOD  0x40       /* Resampling Mode */
-#define                     TC_EN  0x80       /* Transparent Color Enable */
-#define                  IMG_STAT  0x300      /* Image FIFO Status */
-#define                  OVR_STAT  0xc00      /* Overlay FIFO Status */
-#define                    WM_LVL  0x3000     /* FIFO Watermark Level */
-
-/* Bit masks for PIXC_AHSTART */
-
-#define                  A_HSTART  0xfff      /* Horizontal Start Coordinates */
-
-/* Bit masks for PIXC_AHEND */
-
-#define                    A_HEND  0xfff      /* Horizontal End Coordinates */
-
-/* Bit masks for PIXC_AVSTART */
-
-#define                  A_VSTART  0x3ff      /* Vertical Start Coordinates */
-
-/* Bit masks for PIXC_AVEND */
-
-#define                    A_VEND  0x3ff      /* Vertical End Coordinates */
-
-/* Bit masks for PIXC_ATRANSP */
-
-#define                  A_TRANSP  0xf        /* Transparency Value */
-
-/* Bit masks for PIXC_BHSTART */
-
-#define                  B_HSTART  0xfff      /* Horizontal Start Coordinates */
-
-/* Bit masks for PIXC_BHEND */
-
-#define                    B_HEND  0xfff      /* Horizontal End Coordinates */
-
-/* Bit masks for PIXC_BVSTART */
-
-#define                  B_VSTART  0x3ff      /* Vertical Start Coordinates */
-
-/* Bit masks for PIXC_BVEND */
-
-#define                    B_VEND  0x3ff      /* Vertical End Coordinates */
-
-/* Bit masks for PIXC_BTRANSP */
-
-#define                  B_TRANSP  0xf        /* Transparency Value */
-
-/* Bit masks for PIXC_INTRSTAT */
-
-#define                OVR_INT_EN  0x1        /* Interrupt at End of Last Valid Overlay */
-#define                FRM_INT_EN  0x2        /* Interrupt at End of Frame */
-#define              OVR_INT_STAT  0x4        /* Overlay Interrupt Status */
-#define              FRM_INT_STAT  0x8        /* Frame Interrupt Status */
-
-/* Bit masks for PIXC_RYCON */
-
-#define                       A11  0x3ff      /* A11 in the Coefficient Matrix */
-#define                       A12  0xffc00    /* A12 in the Coefficient Matrix */
-#define                       A13  0x3ff00000 /* A13 in the Coefficient Matrix */
-#define                  RY_MULT4  0x40000000 /* Multiply Row by 4 */
-
-/* Bit masks for PIXC_GUCON */
-
-#define                       A21  0x3ff      /* A21 in the Coefficient Matrix */
-#define                       A22  0xffc00    /* A22 in the Coefficient Matrix */
-#define                       A23  0x3ff00000 /* A23 in the Coefficient Matrix */
-#define                  GU_MULT4  0x40000000 /* Multiply Row by 4 */
-
-/* Bit masks for PIXC_BVCON */
-
-#define                       A31  0x3ff      /* A31 in the Coefficient Matrix */
-#define                       A32  0xffc00    /* A32 in the Coefficient Matrix */
-#define                       A33  0x3ff00000 /* A33 in the Coefficient Matrix */
-#define                  BV_MULT4  0x40000000 /* Multiply Row by 4 */
-
-/* Bit masks for PIXC_CCBIAS */
-
-#define                       A14  0x3ff      /* A14 in the Bias Vector */
-#define                       A24  0xffc00    /* A24 in the Bias Vector */
-#define                       A34  0x3ff00000 /* A34 in the Bias Vector */
-
-/* Bit masks for PIXC_TC */
-
-#define                  RY_TRANS  0xff       /* Transparent Color - R/Y Component */
-#define                  GU_TRANS  0xff00     /* Transparent Color - G/U Component */
-#define                  BV_TRANS  0xff0000   /* Transparent Color - B/V Component */
-
-/* Bit masks for HOST_CONTROL */
-
-#define                   HOST_EN  0x1        /* Host Enable */
-#define                  HOST_END  0x2        /* Host Endianess */
-#define                 DATA_SIZE  0x4        /* Data Size */
-#define                  HOST_RST  0x8        /* Host Reset */
-#define                  HRDY_OVR  0x20       /* Host Ready Override */
-#define                  INT_MODE  0x40       /* Interrupt Mode */
-#define                     BT_EN  0x80       /* Bus Timeout Enable */
-#define                       EHW  0x100      /* Enable Host Write */
-#define                       EHR  0x200      /* Enable Host Read */
-#define                       BDR  0x400      /* Burst DMA Requests */
-
-/* Bit masks for HOST_STATUS */
-
-#define                 DMA_READY  0x1        /* DMA Ready */
-#define                  FIFOFULL  0x2        /* FIFO Full */
-#define                 FIFOEMPTY  0x4        /* FIFO Empty */
-#define              DMA_COMPLETE  0x8        /* DMA Complete */
-#define                      HSHK  0x10       /* Host Handshake */
-#define                   TIMEOUT  0x20       /* Host Timeout */
-#define                      HIRQ  0x40       /* Host Interrupt Request */
-#define                ALLOW_CNFG  0x80       /* Allow New Configuration */
-#define                   DMA_DIR  0x100      /* DMA Direction */
-#define                       BTE  0x200      /* Bus Timeout Enabled */
-
-/* Bit masks for HOST_TIMEOUT */
-
-#define             COUNT_TIMEOUT  0x7ff      /* Host Timeout count */
-
-/* Bit masks for MXVR_CONFIG */
-
-#define                    MXVREN  0x1        /* MXVR Enable */
-#define                      MMSM  0x2        /* MXVR Master/Slave Mode Select */
-#define                    ACTIVE  0x4        /* Active Mode */
-#define                    SDELAY  0x8        /* Synchronous Data Delay */
-#define                   NCMRXEN  0x10       /* Normal Control Message Receive Enable */
-#define                   RWRRXEN  0x20       /* Remote Write Receive Enable */
-#define                     MTXEN  0x40       /* MXVR Transmit Data Enable */
-#define                    MTXONB  0x80       /* MXVR Phy Transmitter On */
-#define                   EPARITY  0x100      /* Even Parity Select */
-#define                       MSB  0x1e00     /* Master Synchronous Boundary */
-#define                    APRXEN  0x2000     /* Asynchronous Packet Receive Enable */
-#define                    WAKEUP  0x4000     /* Wake-Up */
-#define                     LMECH  0x8000     /* Lock Mechanism Select */
-
-/* Bit masks for MXVR_STATE_0 */
-
-#define                      NACT  0x1        /* Network Activity */
-#define                    SBLOCK  0x2        /* Super Block Lock */
-#define                   FMPLLST  0xc        /* Frequency Multiply PLL SM State */
-#define                  CDRPLLST  0xe0       /* Clock/Data Recovery PLL SM State */
-#define                     APBSY  0x100      /* Asynchronous Packet Transmit Buffer Busy */
-#define                     APARB  0x200      /* Asynchronous Packet Arbitrating */
-#define                      APTX  0x400      /* Asynchronous Packet Transmitting */
-#define                      APRX  0x800      /* Receiving Asynchronous Packet */
-#define                     CMBSY  0x1000     /* Control Message Transmit Buffer Busy */
-#define                     CMARB  0x2000     /* Control Message Arbitrating */
-#define                      CMTX  0x4000     /* Control Message Transmitting */
-#define                      CMRX  0x8000     /* Receiving Control Message */
-#define                    MRXONB  0x10000    /* MRXONB Pin State */
-#define                     RGSIP  0x20000    /* Remote Get Source In Progress */
-#define                     DALIP  0x40000    /* Resource Deallocate In Progress */
-#define                      ALIP  0x80000    /* Resource Allocate In Progress */
-#define                     RRDIP  0x100000   /* Remote Read In Progress */
-#define                     RWRIP  0x200000   /* Remote Write In Progress */
-#define                     FLOCK  0x400000   /* Frame Lock */
-#define                     BLOCK  0x800000   /* Block Lock */
-#define                       RSB  0xf000000  /* Received Synchronous Boundary */
-#define                   DERRNUM  0xf0000000 /* DMA Error Channel Number */
-
-/* Bit masks for MXVR_STATE_1 */
-
-#define                   SRXNUMB  0xf        /* Synchronous Receive FIFO Number of Bytes */
-#define                   STXNUMB  0xf0       /* Synchronous Transmit FIFO Number of Bytes */
-#define                    APCONT  0x100      /* Asynchronous Packet Continuation */
-#define                  OBERRNUM  0xe00      /* DMA Out of Bounds Error Channel Number */
-#define                DMAACTIVE0  0x10000    /* DMA0 Active */
-#define                DMAACTIVE1  0x20000    /* DMA1 Active */
-#define                DMAACTIVE2  0x40000    /* DMA2 Active */
-#define                DMAACTIVE3  0x80000    /* DMA3 Active */
-#define                DMAACTIVE4  0x100000   /* DMA4 Active */
-#define                DMAACTIVE5  0x200000   /* DMA5 Active */
-#define                DMAACTIVE6  0x400000   /* DMA6 Active */
-#define                DMAACTIVE7  0x800000   /* DMA7 Active */
-#define                  DMAPMEN0  0x1000000  /* DMA0 Pattern Matching Enabled */
-#define                  DMAPMEN1  0x2000000  /* DMA1 Pattern Matching Enabled */
-#define                  DMAPMEN2  0x4000000  /* DMA2 Pattern Matching Enabled */
-#define                  DMAPMEN3  0x8000000  /* DMA3 Pattern Matching Enabled */
-#define                  DMAPMEN4  0x10000000 /* DMA4 Pattern Matching Enabled */
-#define                  DMAPMEN5  0x20000000 /* DMA5 Pattern Matching Enabled */
-#define                  DMAPMEN6  0x40000000 /* DMA6 Pattern Matching Enabled */
-#define                  DMAPMEN7  0x80000000 /* DMA7 Pattern Matching Enabled */
-
-/* Bit masks for MXVR_INT_STAT_0 */
-
-#define                      NI2A  0x1        /* Network Inactive to Active */
-#define                      NA2I  0x2        /* Network Active to Inactive */
-#define                     SBU2L  0x4        /* Super Block Unlock to Lock */
-#define                     SBL2U  0x8        /* Super Block Lock to Unlock */
-#define                       PRU  0x10       /* Position Register Updated */
-#define                      MPRU  0x20       /* Maximum Position Register Updated */
-#define                       DRU  0x40       /* Delay Register Updated */
-#define                      MDRU  0x80       /* Maximum Delay Register Updated */
-#define                       SBU  0x100      /* Synchronous Boundary Updated */
-#define                       ATU  0x200      /* Allocation Table Updated */
-#define                      FCZ0  0x400      /* Frame Counter 0 Zero */
-#define                      FCZ1  0x800      /* Frame Counter 1 Zero */
-#define                      PERR  0x1000     /* Parity Error */
-#define                      MH2L  0x2000     /* MRXONB High to Low */
-#define                      ML2H  0x4000     /* MRXONB Low to High */
-#define                       WUP  0x8000     /* Wake-Up Preamble Received */
-#define                      FU2L  0x10000    /* Frame Unlock to Lock */
-#define                      FL2U  0x20000    /* Frame Lock to Unlock */
-#define                      BU2L  0x40000    /* Block Unlock to Lock */
-#define                      BL2U  0x80000    /* Block Lock to Unlock */
-#define                     OBERR  0x100000   /* DMA Out of Bounds Error */
-#define                       PFL  0x200000   /* PLL Frequency Locked */
-#define                       SCZ  0x400000   /* System Clock Counter Zero */
-#define                      FERR  0x800000   /* FIFO Error */
-#define                       CMR  0x1000000  /* Control Message Received */
-#define                     CMROF  0x2000000  /* Control Message Receive Buffer Overflow */
-#define                      CMTS  0x4000000  /* Control Message Transmit Buffer Successfully Sent */
-#define                      CMTC  0x8000000  /* Control Message Transmit Buffer Successfully Cancelled */
-#define                      RWRC  0x10000000 /* Remote Write Control Message Completed */
-#define                       BCZ  0x20000000 /* Block Counter Zero */
-#define                     BMERR  0x40000000 /* Biphase Mark Coding Error */
-#define                      DERR  0x80000000 /* DMA Error */
-
-/* Bit masks for MXVR_INT_STAT_1 */
-
-#define                    HDONE0  0x1        /* DMA0 Half Done */
-#define                     DONE0  0x2        /* DMA0 Done */
-#define                       APR  0x4        /* Asynchronous Packet Received */
-#define                     APROF  0x8        /* Asynchronous Packet Receive Buffer Overflow */
-#define                    HDONE1  0x10       /* DMA1 Half Done */
-#define                     DONE1  0x20       /* DMA1 Done */
-#define                      APTS  0x40       /* Asynchronous Packet Transmit Buffer Successfully Sent */
-#define                      APTC  0x80       /* Asynchronous Packet Transmit Buffer Successfully Cancelled */
-#define                    HDONE2  0x100      /* DMA2 Half Done */
-#define                     DONE2  0x200      /* DMA2 Done */
-#define                     APRCE  0x400      /* Asynchronous Packet Receive CRC Error */
-#define                     APRPE  0x800      /* Asynchronous Packet Receive Packet Error */
-#define                    HDONE3  0x1000     /* DMA3 Half Done */
-#define                     DONE3  0x2000     /* DMA3 Done */
-#define                    HDONE4  0x10000    /* DMA4 Half Done */
-#define                     DONE4  0x20000    /* DMA4 Done */
-#define                    HDONE5  0x100000   /* DMA5 Half Done */
-#define                     DONE5  0x200000   /* DMA5 Done */
-#define                    HDONE6  0x1000000  /* DMA6 Half Done */
-#define                     DONE6  0x2000000  /* DMA6 Done */
-#define                    HDONE7  0x10000000 /* DMA7 Half Done */
-#define                     DONE7  0x20000000 /* DMA7 Done */
-
-/* Bit masks for MXVR_INT_EN_0 */
-
-#define                    NI2AEN  0x1        /* Network Inactive to Active Interrupt Enable */
-#define                    NA2IEN  0x2        /* Network Active to Inactive Interrupt Enable */
-#define                   SBU2LEN  0x4        /* Super Block Unlock to Lock Interrupt Enable */
-#define                   SBL2UEN  0x8        /* Super Block Lock to Unlock Interrupt Enable */
-#define                     PRUEN  0x10       /* Position Register Updated Interrupt Enable */
-#define                    MPRUEN  0x20       /* Maximum Position Register Updated Interrupt Enable */
-#define                     DRUEN  0x40       /* Delay Register Updated Interrupt Enable */
-#define                    MDRUEN  0x80       /* Maximum Delay Register Updated Interrupt Enable */
-#define                     SBUEN  0x100      /* Synchronous Boundary Updated Interrupt Enable */
-#define                     ATUEN  0x200      /* Allocation Table Updated Interrupt Enable */
-#define                    FCZ0EN  0x400      /* Frame Counter 0 Zero Interrupt Enable */
-#define                    FCZ1EN  0x800      /* Frame Counter 1 Zero Interrupt Enable */
-#define                    PERREN  0x1000     /* Parity Error Interrupt Enable */
-#define                    MH2LEN  0x2000     /* MRXONB High to Low Interrupt Enable */
-#define                    ML2HEN  0x4000     /* MRXONB Low to High Interrupt Enable */
-#define                     WUPEN  0x8000     /* Wake-Up Preamble Received Interrupt Enable */
-#define                    FU2LEN  0x10000    /* Frame Unlock to Lock Interrupt Enable */
-#define                    FL2UEN  0x20000    /* Frame Lock to Unlock Interrupt Enable */
-#define                    BU2LEN  0x40000    /* Block Unlock to Lock Interrupt Enable */
-#define                    BL2UEN  0x80000    /* Block Lock to Unlock Interrupt Enable */
-#define                   OBERREN  0x100000   /* DMA Out of Bounds Error Interrupt Enable */
-#define                     PFLEN  0x200000   /* PLL Frequency Locked Interrupt Enable */
-#define                     SCZEN  0x400000   /* System Clock Counter Zero Interrupt Enable */
-#define                    FERREN  0x800000   /* FIFO Error Interrupt Enable */
-#define                     CMREN  0x1000000  /* Control Message Received Interrupt Enable */
-#define                   CMROFEN  0x2000000  /* Control Message Receive Buffer Overflow Interrupt Enable */
-#define                    CMTSEN  0x4000000  /* Control Message Transmit Buffer Successfully Sent Interrupt Enable */
-#define                    CMTCEN  0x8000000  /* Control Message Transmit Buffer Successfully Cancelled Interrupt Enable */
-#define                    RWRCEN  0x10000000 /* Remote Write Control Message Completed Interrupt Enable */
-#define                     BCZEN  0x20000000 /* Block Counter Zero Interrupt Enable */
-#define                   BMERREN  0x40000000 /* Biphase Mark Coding Error Interrupt Enable */
-#define                    DERREN  0x80000000 /* DMA Error Interrupt Enable */
-
-/* Bit masks for MXVR_INT_EN_1 */
-
-#define                  HDONEEN0  0x1        /* DMA0 Half Done Interrupt Enable */
-#define                   DONEEN0  0x2        /* DMA0 Done Interrupt Enable */
-#define                     APREN  0x4        /* Asynchronous Packet Received Interrupt Enable */
-#define                   APROFEN  0x8        /* Asynchronous Packet Receive Buffer Overflow Interrupt Enable */
-#define                  HDONEEN1  0x10       /* DMA1 Half Done Interrupt Enable */
-#define                   DONEEN1  0x20       /* DMA1 Done Interrupt Enable */
-#define                    APTSEN  0x40       /* Asynchronous Packet Transmit Buffer Successfully Sent Interrupt Enable */
-#define                    APTCEN  0x80       /* Asynchronous Packet Transmit Buffer Successfully Cancelled Interrupt Enable */
-#define                  HDONEEN2  0x100      /* DMA2 Half Done Interrupt Enable */
-#define                   DONEEN2  0x200      /* DMA2 Done Interrupt Enable */
-#define                   APRCEEN  0x400      /* Asynchronous Packet Receive CRC Error Interrupt Enable */
-#define                   APRPEEN  0x800      /* Asynchronous Packet Receive Packet Error Interrupt Enable */
-#define                  HDONEEN3  0x1000     /* DMA3 Half Done Interrupt Enable */
-#define                   DONEEN3  0x2000     /* DMA3 Done Interrupt Enable */
-#define                  HDONEEN4  0x10000    /* DMA4 Half Done Interrupt Enable */
-#define                   DONEEN4  0x20000    /* DMA4 Done Interrupt Enable */
-#define                  HDONEEN5  0x100000   /* DMA5 Half Done Interrupt Enable */
-#define                   DONEEN5  0x200000   /* DMA5 Done Interrupt Enable */
-#define                  HDONEEN6  0x1000000  /* DMA6 Half Done Interrupt Enable */
-#define                   DONEEN6  0x2000000  /* DMA6 Done Interrupt Enable */
-#define                  HDONEEN7  0x10000000 /* DMA7 Half Done Interrupt Enable */
-#define                   DONEEN7  0x20000000 /* DMA7 Done Interrupt Enable */
-
-/* Bit masks for MXVR_POSITION */
-
-#define                  POSITION  0x3f       /* Node Position */
-#define                    PVALID  0x8000     /* Node Position Valid */
-
-/* Bit masks for MXVR_MAX_POSITION */
-
-#define                 MPOSITION  0x3f       /* Maximum Node Position */
-#define                   MPVALID  0x8000     /* Maximum Node Position Valid */
-
-/* Bit masks for MXVR_DELAY */
-
-#define                     DELAY  0x3f       /* Node Frame Delay */
-#define                    DVALID  0x8000     /* Node Frame Delay Valid */
-
-/* Bit masks for MXVR_MAX_DELAY */
-
-#define                    MDELAY  0x3f       /* Maximum Node Frame Delay */
-#define                   MDVALID  0x8000     /* Maximum Node Frame Delay Valid */
-
-/* Bit masks for MXVR_LADDR */
-
-#define                     LADDR  0xffff     /* Logical Address */
-#define                    LVALID  0x80000000 /* Logical Address Valid */
-
-/* Bit masks for MXVR_GADDR */
-
-#define                    GADDRL  0xff       /* Group Address Lower Byte */
-#define                    GVALID  0x8000     /* Group Address Valid */
-
-/* Bit masks for MXVR_AADDR */
-
-#define                     AADDR  0xffff     /* Alternate Address */
-#define                    AVALID  0x80000000 /* Alternate Address Valid */
-
-/* Bit masks for MXVR_ALLOC_0 */
-
-#define                       CL0  0x7f       /* Channel 0 Connection Label */
-#define                      CIU0  0x80       /* Channel 0 In Use */
-#define                       CL1  0x7f00     /* Channel 0 Connection Label */
-#define                      CIU1  0x8000     /* Channel 0 In Use */
-#define                       CL2  0x7f0000   /* Channel 0 Connection Label */
-#define                      CIU2  0x800000   /* Channel 0 In Use */
-#define                       CL3  0x7f000000 /* Channel 0 Connection Label */
-#define                      CIU3  0x80000000 /* Channel 0 In Use */
-
-/* Bit masks for MXVR_ALLOC_1 */
-
-#define                       CL4  0x7f       /* Channel 4 Connection Label */
-#define                      CIU4  0x80       /* Channel 4 In Use */
-#define                       CL5  0x7f00     /* Channel 5 Connection Label */
-#define                      CIU5  0x8000     /* Channel 5 In Use */
-#define                       CL6  0x7f0000   /* Channel 6 Connection Label */
-#define                      CIU6  0x800000   /* Channel 6 In Use */
-#define                       CL7  0x7f000000 /* Channel 7 Connection Label */
-#define                      CIU7  0x80000000 /* Channel 7 In Use */
-
-/* Bit masks for MXVR_ALLOC_2 */
-
-#define                       CL8  0x7f       /* Channel 8 Connection Label */
-#define                      CIU8  0x80       /* Channel 8 In Use */
-#define                       CL9  0x7f00     /* Channel 9 Connection Label */
-#define                      CIU9  0x8000     /* Channel 9 In Use */
-#define                      CL10  0x7f0000   /* Channel 10 Connection Label */
-#define                     CIU10  0x800000   /* Channel 10 In Use */
-#define                      CL11  0x7f000000 /* Channel 11 Connection Label */
-#define                     CIU11  0x80000000 /* Channel 11 In Use */
-
-/* Bit masks for MXVR_ALLOC_3 */
-
-#define                      CL12  0x7f       /* Channel 12 Connection Label */
-#define                     CIU12  0x80       /* Channel 12 In Use */
-#define                      CL13  0x7f00     /* Channel 13 Connection Label */
-#define                     CIU13  0x8000     /* Channel 13 In Use */
-#define                      CL14  0x7f0000   /* Channel 14 Connection Label */
-#define                     CIU14  0x800000   /* Channel 14 In Use */
-#define                      CL15  0x7f000000 /* Channel 15 Connection Label */
-#define                     CIU15  0x80000000 /* Channel 15 In Use */
-
-/* Bit masks for MXVR_ALLOC_4 */
-
-#define                      CL16  0x7f       /* Channel 16 Connection Label */
-#define                     CIU16  0x80       /* Channel 16 In Use */
-#define                      CL17  0x7f00     /* Channel 17 Connection Label */
-#define                     CIU17  0x8000     /* Channel 17 In Use */
-#define                      CL18  0x7f0000   /* Channel 18 Connection Label */
-#define                     CIU18  0x800000   /* Channel 18 In Use */
-#define                      CL19  0x7f000000 /* Channel 19 Connection Label */
-#define                     CIU19  0x80000000 /* Channel 19 In Use */
-
-/* Bit masks for MXVR_ALLOC_5 */
-
-#define                      CL20  0x7f       /* Channel 20 Connection Label */
-#define                     CIU20  0x80       /* Channel 20 In Use */
-#define                      CL21  0x7f00     /* Channel 21 Connection Label */
-#define                     CIU21  0x8000     /* Channel 21 In Use */
-#define                      CL22  0x7f0000   /* Channel 22 Connection Label */
-#define                     CIU22  0x800000   /* Channel 22 In Use */
-#define                      CL23  0x7f000000 /* Channel 23 Connection Label */
-#define                     CIU23  0x80000000 /* Channel 23 In Use */
-
-/* Bit masks for MXVR_ALLOC_6 */
-
-#define                      CL24  0x7f       /* Channel 24 Connection Label */
-#define                     CIU24  0x80       /* Channel 24 In Use */
-#define                      CL25  0x7f00     /* Channel 25 Connection Label */
-#define                     CIU25  0x8000     /* Channel 25 In Use */
-#define                      CL26  0x7f0000   /* Channel 26 Connection Label */
-#define                     CIU26  0x800000   /* Channel 26 In Use */
-#define                      CL27  0x7f000000 /* Channel 27 Connection Label */
-#define                     CIU27  0x80000000 /* Channel 27 In Use */
-
-/* Bit masks for MXVR_ALLOC_7 */
-
-#define                      CL28  0x7f       /* Channel 28 Connection Label */
-#define                     CIU28  0x80       /* Channel 28 In Use */
-#define                      CL29  0x7f00     /* Channel 29 Connection Label */
-#define                     CIU29  0x8000     /* Channel 29 In Use */
-#define                      CL30  0x7f0000   /* Channel 30 Connection Label */
-#define                     CIU30  0x800000   /* Channel 30 In Use */
-#define                      CL31  0x7f000000 /* Channel 31 Connection Label */
-#define                     CIU31  0x80000000 /* Channel 31 In Use */
-
-/* Bit masks for MXVR_ALLOC_8 */
-
-#define                      CL32  0x7f       /* Channel 32 Connection Label */
-#define                     CIU32  0x80       /* Channel 32 In Use */
-#define                      CL33  0x7f00     /* Channel 33 Connection Label */
-#define                     CIU33  0x8000     /* Channel 33 In Use */
-#define                      CL34  0x7f0000   /* Channel 34 Connection Label */
-#define                     CIU34  0x800000   /* Channel 34 In Use */
-#define                      CL35  0x7f000000 /* Channel 35 Connection Label */
-#define                     CIU35  0x80000000 /* Channel 35 In Use */
-
-/* Bit masks for MXVR_ALLOC_9 */
-
-#define                      CL36  0x7f       /* Channel 36 Connection Label */
-#define                     CIU36  0x80       /* Channel 36 In Use */
-#define                      CL37  0x7f00     /* Channel 37 Connection Label */
-#define                     CIU37  0x8000     /* Channel 37 In Use */
-#define                      CL38  0x7f0000   /* Channel 38 Connection Label */
-#define                     CIU38  0x800000   /* Channel 38 In Use */
-#define                      CL39  0x7f000000 /* Channel 39 Connection Label */
-#define                     CIU39  0x80000000 /* Channel 39 In Use */
-
-/* Bit masks for MXVR_ALLOC_10 */
-
-#define                      CL40  0x7f       /* Channel 40 Connection Label */
-#define                     CIU40  0x80       /* Channel 40 In Use */
-#define                      CL41  0x7f00     /* Channel 41 Connection Label */
-#define                     CIU41  0x8000     /* Channel 41 In Use */
-#define                      CL42  0x7f0000   /* Channel 42 Connection Label */
-#define                     CIU42  0x800000   /* Channel 42 In Use */
-#define                      CL43  0x7f000000 /* Channel 43 Connection Label */
-#define                     CIU43  0x80000000 /* Channel 43 In Use */
-
-/* Bit masks for MXVR_ALLOC_11 */
-
-#define                      CL44  0x7f       /* Channel 44 Connection Label */
-#define                     CIU44  0x80       /* Channel 44 In Use */
-#define                      CL45  0x7f00     /* Channel 45 Connection Label */
-#define                     CIU45  0x8000     /* Channel 45 In Use */
-#define                      CL46  0x7f0000   /* Channel 46 Connection Label */
-#define                     CIU46  0x800000   /* Channel 46 In Use */
-#define                      CL47  0x7f000000 /* Channel 47 Connection Label */
-#define                     CIU47  0x80000000 /* Channel 47 In Use */
-
-/* Bit masks for MXVR_ALLOC_12 */
-
-#define                      CL48  0x7f       /* Channel 48 Connection Label */
-#define                     CIU48  0x80       /* Channel 48 In Use */
-#define                      CL49  0x7f00     /* Channel 49 Connection Label */
-#define                     CIU49  0x8000     /* Channel 49 In Use */
-#define                      CL50  0x7f0000   /* Channel 50 Connection Label */
-#define                     CIU50  0x800000   /* Channel 50 In Use */
-#define                      CL51  0x7f000000 /* Channel 51 Connection Label */
-#define                     CIU51  0x80000000 /* Channel 51 In Use */
-
-/* Bit masks for MXVR_ALLOC_13 */
-
-#define                      CL52  0x7f       /* Channel 52 Connection Label */
-#define                     CIU52  0x80       /* Channel 52 In Use */
-#define                      CL53  0x7f00     /* Channel 53 Connection Label */
-#define                     CIU53  0x8000     /* Channel 53 In Use */
-#define                      CL54  0x7f0000   /* Channel 54 Connection Label */
-#define                     CIU54  0x800000   /* Channel 54 In Use */
-#define                      CL55  0x7f000000 /* Channel 55 Connection Label */
-#define                     CIU55  0x80000000 /* Channel 55 In Use */
-
-/* Bit masks for MXVR_ALLOC_14 */
-
-#define                      CL56  0x7f       /* Channel 56 Connection Label */
-#define                     CIU56  0x80       /* Channel 56 In Use */
-#define                      CL57  0x7f00     /* Channel 57 Connection Label */
-#define                     CIU57  0x8000     /* Channel 57 In Use */
-#define                      CL58  0x7f0000   /* Channel 58 Connection Label */
-#define                     CIU58  0x800000   /* Channel 58 In Use */
-#define                      CL59  0x7f000000 /* Channel 59 Connection Label */
-#define                     CIU59  0x80000000 /* Channel 59 In Use */
-
-/* MXVR_SYNC_LCHAN_0 Masks */
-
-#define LCHANPC0     0x0000000Flu
-#define LCHANPC1     0x000000F0lu
-#define LCHANPC2     0x00000F00lu
-#define LCHANPC3     0x0000F000lu
-#define LCHANPC4     0x000F0000lu
-#define LCHANPC5     0x00F00000lu
-#define LCHANPC6     0x0F000000lu
-#define LCHANPC7     0xF0000000lu
-
-
-/* MXVR_SYNC_LCHAN_1 Masks */
-
-#define LCHANPC8     0x0000000Flu
-#define LCHANPC9     0x000000F0lu
-#define LCHANPC10    0x00000F00lu
-#define LCHANPC11    0x0000F000lu
-#define LCHANPC12    0x000F0000lu
-#define LCHANPC13    0x00F00000lu
-#define LCHANPC14    0x0F000000lu
-#define LCHANPC15    0xF0000000lu
-
-
-/* MXVR_SYNC_LCHAN_2 Masks */
-
-#define LCHANPC16    0x0000000Flu
-#define LCHANPC17    0x000000F0lu
-#define LCHANPC18    0x00000F00lu
-#define LCHANPC19    0x0000F000lu
-#define LCHANPC20    0x000F0000lu
-#define LCHANPC21    0x00F00000lu
-#define LCHANPC22    0x0F000000lu
-#define LCHANPC23    0xF0000000lu
-
-
-/* MXVR_SYNC_LCHAN_3 Masks */
-
-#define LCHANPC24    0x0000000Flu
-#define LCHANPC25    0x000000F0lu
-#define LCHANPC26    0x00000F00lu
-#define LCHANPC27    0x0000F000lu
-#define LCHANPC28    0x000F0000lu
-#define LCHANPC29    0x00F00000lu
-#define LCHANPC30    0x0F000000lu
-#define LCHANPC31    0xF0000000lu
-
-
-/* MXVR_SYNC_LCHAN_4 Masks */
-
-#define LCHANPC32    0x0000000Flu
-#define LCHANPC33    0x000000F0lu
-#define LCHANPC34    0x00000F00lu
-#define LCHANPC35    0x0000F000lu
-#define LCHANPC36    0x000F0000lu
-#define LCHANPC37    0x00F00000lu
-#define LCHANPC38    0x0F000000lu
-#define LCHANPC39    0xF0000000lu
-
-
-/* MXVR_SYNC_LCHAN_5 Masks */
-
-#define LCHANPC40    0x0000000Flu
-#define LCHANPC41    0x000000F0lu
-#define LCHANPC42    0x00000F00lu
-#define LCHANPC43    0x0000F000lu
-#define LCHANPC44    0x000F0000lu
-#define LCHANPC45    0x00F00000lu
-#define LCHANPC46    0x0F000000lu
-#define LCHANPC47    0xF0000000lu
-
-
-/* MXVR_SYNC_LCHAN_6 Masks */
-
-#define LCHANPC48    0x0000000Flu
-#define LCHANPC49    0x000000F0lu
-#define LCHANPC50    0x00000F00lu
-#define LCHANPC51    0x0000F000lu
-#define LCHANPC52    0x000F0000lu
-#define LCHANPC53    0x00F00000lu
-#define LCHANPC54    0x0F000000lu
-#define LCHANPC55    0xF0000000lu
-
-
-/* MXVR_SYNC_LCHAN_7 Masks */
-
-#define LCHANPC56    0x0000000Flu
-#define LCHANPC57    0x000000F0lu
-#define LCHANPC58    0x00000F00lu
-#define LCHANPC59    0x0000F000lu
-
-/* Bit masks for MXVR_DMAx_CONFIG */
-
-#define                    MDMAEN  0x1        /* DMA Channel Enable */
-#define                     DMADD  0x2        /* DMA Channel Direction */
-#define                 BY4SWAPEN  0x20       /* DMA Channel Four Byte Swap Enable */
-#define                     LCHAN  0x3c0      /* DMA Channel Logical Channel */
-#define                 BITSWAPEN  0x400      /* DMA Channel Bit Swap Enable */
-#define                 BY2SWAPEN  0x800      /* DMA Channel Two Byte Swap Enable */
-#define                     MFLOW  0x7000     /* DMA Channel Operation Flow */
-#define                   FIXEDPM  0x80000    /* DMA Channel Fixed Pattern Matching Select */
-#define                  STARTPAT  0x300000   /* DMA Channel Start Pattern Select */
-#define                   STOPPAT  0xc00000   /* DMA Channel Stop Pattern Select */
-#define                  COUNTPOS  0x1c000000 /* DMA Channel Count Position */
-
-/* Bit masks for MXVR_AP_CTL */
-
-#define                   STARTAP  0x1        /* Start Asynchronous Packet Transmission */
-#define                  CANCELAP  0x2        /* Cancel Asynchronous Packet Transmission */
-#define                   RESETAP  0x4        /* Reset Asynchronous Packet Arbitration */
-#define                    APRBE0  0x4000     /* Asynchronous Packet Receive Buffer Entry 0 */
-#define                    APRBE1  0x8000     /* Asynchronous Packet Receive Buffer Entry 1 */
-
-/* Bit masks for MXVR_APRB_START_ADDR */
-
-#define      MXVR_APRB_START_ADDR_MASK  0x1fffffe  /* Asynchronous Packet Receive Buffer Start Address */
-
-/* Bit masks for MXVR_APRB_CURR_ADDR */
-
-#define       MXVR_APRB_CURR_ADDR_MASK  0xffffffff /* Asynchronous Packet Receive Buffer Current Address */
-
-/* Bit masks for MXVR_APTB_START_ADDR */
-
-#define       MXVR_APTB_START_ADDR_MASK  0x1fffffe  /* Asynchronous Packet Transmit Buffer Start Address */
-
-/* Bit masks for MXVR_APTB_CURR_ADDR */
-
-#define        MXVR_APTB_CURR_ADDR_MASK  0xffffffff /* Asynchronous Packet Transmit Buffer Current Address */
-
-/* Bit masks for MXVR_CM_CTL */
-
-#define                   STARTCM  0x1        /* Start Control Message Transmission */
-#define                  CANCELCM  0x2        /* Cancel Control Message Transmission */
-#define                    CMRBE0  0x10000    /* Control Message Receive Buffer Entry 0 */
-#define                    CMRBE1  0x20000    /* Control Message Receive Buffer Entry 1 */
-#define                    CMRBE2  0x40000    /* Control Message Receive Buffer Entry 2 */
-#define                    CMRBE3  0x80000    /* Control Message Receive Buffer Entry 3 */
-#define                    CMRBE4  0x100000   /* Control Message Receive Buffer Entry 4 */
-#define                    CMRBE5  0x200000   /* Control Message Receive Buffer Entry 5 */
-#define                    CMRBE6  0x400000   /* Control Message Receive Buffer Entry 6 */
-#define                    CMRBE7  0x800000   /* Control Message Receive Buffer Entry 7 */
-#define                    CMRBE8  0x1000000  /* Control Message Receive Buffer Entry 8 */
-#define                    CMRBE9  0x2000000  /* Control Message Receive Buffer Entry 9 */
-#define                   CMRBE10  0x4000000  /* Control Message Receive Buffer Entry 10 */
-#define                   CMRBE11  0x8000000  /* Control Message Receive Buffer Entry 11 */
-#define                   CMRBE12  0x10000000 /* Control Message Receive Buffer Entry 12 */
-#define                   CMRBE13  0x20000000 /* Control Message Receive Buffer Entry 13 */
-#define                   CMRBE14  0x40000000 /* Control Message Receive Buffer Entry 14 */
-#define                   CMRBE15  0x80000000 /* Control Message Receive Buffer Entry 15 */
-
-/* Bit masks for MXVR_CMRB_START_ADDR */
-
-#define      MXVR_CMRB_START_ADDR_MASK  0x1fffffe  /* Control Message Receive Buffer Start Address */
-
-/* Bit masks for MXVR_CMRB_CURR_ADDR */
-
-#define       MXVR_CMRB_CURR_ADDR_MASK  0xffffffff /* Control Message Receive Buffer Current Address */
-
-/* Bit masks for MXVR_CMTB_START_ADDR */
-
-#define      MXVR_CMTB_START_ADDR_MASK  0x1fffffe  /* Control Message Transmit Buffer Start Address */
-
-/* Bit masks for MXVR_CMTB_CURR_ADDR */
-
-#define       MXVR_CMTB_CURR_ADDR_MASK  0xffffffff /* Control Message Transmit Buffer Current Address */
-
-/* Bit masks for MXVR_RRDB_START_ADDR */
-
-#define      MXVR_RRDB_START_ADDR_MASK  0x1fffffe  /* Remote Read Buffer Start Address */
-
-/* Bit masks for MXVR_RRDB_CURR_ADDR */
-
-#define       MXVR_RRDB_CURR_ADDR_MASK  0xffffffff /* Remote Read Buffer Current Address */
-
-/* Bit masks for MXVR_PAT_DATAx */
-
-#define              MATCH_DATA_0  0xff       /* Pattern Match Data Byte 0 */
-#define              MATCH_DATA_1  0xff00     /* Pattern Match Data Byte 1 */
-#define              MATCH_DATA_2  0xff0000   /* Pattern Match Data Byte 2 */
-#define              MATCH_DATA_3  0xff000000 /* Pattern Match Data Byte 3 */
-
-/* Bit masks for MXVR_PAT_EN_0 */
-
-#define              MATCH_EN_0_0  0x1        /* Pattern Match Enable Byte 0 Bit 0 */
-#define              MATCH_EN_0_1  0x2        /* Pattern Match Enable Byte 0 Bit 1 */
-#define              MATCH_EN_0_2  0x4        /* Pattern Match Enable Byte 0 Bit 2 */
-#define              MATCH_EN_0_3  0x8        /* Pattern Match Enable Byte 0 Bit 3 */
-#define              MATCH_EN_0_4  0x10       /* Pattern Match Enable Byte 0 Bit 4 */
-#define              MATCH_EN_0_5  0x20       /* Pattern Match Enable Byte 0 Bit 5 */
-#define              MATCH_EN_0_6  0x40       /* Pattern Match Enable Byte 0 Bit 6 */
-#define              MATCH_EN_0_7  0x80       /* Pattern Match Enable Byte 0 Bit 7 */
-#define              MATCH_EN_1_0  0x100      /* Pattern Match Enable Byte 1 Bit 0 */
-#define              MATCH_EN_1_1  0x200      /* Pattern Match Enable Byte 1 Bit 1 */
-#define              MATCH_EN_1_2  0x400      /* Pattern Match Enable Byte 1 Bit 2 */
-#define              MATCH_EN_1_3  0x800      /* Pattern Match Enable Byte 1 Bit 3 */
-#define              MATCH_EN_1_4  0x1000     /* Pattern Match Enable Byte 1 Bit 4 */
-#define              MATCH_EN_1_5  0x2000     /* Pattern Match Enable Byte 1 Bit 5 */
-#define              MATCH_EN_1_6  0x4000     /* Pattern Match Enable Byte 1 Bit 6 */
-#define              MATCH_EN_1_7  0x8000     /* Pattern Match Enable Byte 1 Bit 7 */
-#define              MATCH_EN_2_0  0x10000    /* Pattern Match Enable Byte 2 Bit 0 */
-#define              MATCH_EN_2_1  0x20000    /* Pattern Match Enable Byte 2 Bit 1 */
-#define              MATCH_EN_2_2  0x40000    /* Pattern Match Enable Byte 2 Bit 2 */
-#define              MATCH_EN_2_3  0x80000    /* Pattern Match Enable Byte 2 Bit 3 */
-#define              MATCH_EN_2_4  0x100000   /* Pattern Match Enable Byte 2 Bit 4 */
-#define              MATCH_EN_2_5  0x200000   /* Pattern Match Enable Byte 2 Bit 5 */
-#define              MATCH_EN_2_6  0x400000   /* Pattern Match Enable Byte 2 Bit 6 */
-#define              MATCH_EN_2_7  0x800000   /* Pattern Match Enable Byte 2 Bit 7 */
-#define              MATCH_EN_3_0  0x1000000  /* Pattern Match Enable Byte 3 Bit 0 */
-#define              MATCH_EN_3_1  0x2000000  /* Pattern Match Enable Byte 3 Bit 1 */
-#define              MATCH_EN_3_2  0x4000000  /* Pattern Match Enable Byte 3 Bit 2 */
-#define              MATCH_EN_3_3  0x8000000  /* Pattern Match Enable Byte 3 Bit 3 */
-#define              MATCH_EN_3_4  0x10000000 /* Pattern Match Enable Byte 3 Bit 4 */
-#define              MATCH_EN_3_5  0x20000000 /* Pattern Match Enable Byte 3 Bit 5 */
-#define              MATCH_EN_3_6  0x40000000 /* Pattern Match Enable Byte 3 Bit 6 */
-#define              MATCH_EN_3_7  0x80000000 /* Pattern Match Enable Byte 3 Bit 7 */
-
-/* Bit masks for MXVR_PAT_EN_1 */
-
-#define              MATCH_EN_0_0  0x1        /* Pattern Match Enable Byte 0 Bit 0 */
-#define              MATCH_EN_0_1  0x2        /* Pattern Match Enable Byte 0 Bit 1 */
-#define              MATCH_EN_0_2  0x4        /* Pattern Match Enable Byte 0 Bit 2 */
-#define              MATCH_EN_0_3  0x8        /* Pattern Match Enable Byte 0 Bit 3 */
-#define              MATCH_EN_0_4  0x10       /* Pattern Match Enable Byte 0 Bit 4 */
-#define              MATCH_EN_0_5  0x20       /* Pattern Match Enable Byte 0 Bit 5 */
-#define              MATCH_EN_0_6  0x40       /* Pattern Match Enable Byte 0 Bit 6 */
-#define              MATCH_EN_0_7  0x80       /* Pattern Match Enable Byte 0 Bit 7 */
-#define              MATCH_EN_1_0  0x100      /* Pattern Match Enable Byte 1 Bit 0 */
-#define              MATCH_EN_1_1  0x200      /* Pattern Match Enable Byte 1 Bit 1 */
-#define              MATCH_EN_1_2  0x400      /* Pattern Match Enable Byte 1 Bit 2 */
-#define              MATCH_EN_1_3  0x800      /* Pattern Match Enable Byte 1 Bit 3 */
-#define              MATCH_EN_1_4  0x1000     /* Pattern Match Enable Byte 1 Bit 4 */
-#define              MATCH_EN_1_5  0x2000     /* Pattern Match Enable Byte 1 Bit 5 */
-#define              MATCH_EN_1_6  0x4000     /* Pattern Match Enable Byte 1 Bit 6 */
-#define              MATCH_EN_1_7  0x8000     /* Pattern Match Enable Byte 1 Bit 7 */
-#define              MATCH_EN_2_0  0x10000    /* Pattern Match Enable Byte 2 Bit 0 */
-#define              MATCH_EN_2_1  0x20000    /* Pattern Match Enable Byte 2 Bit 1 */
-#define              MATCH_EN_2_2  0x40000    /* Pattern Match Enable Byte 2 Bit 2 */
-#define              MATCH_EN_2_3  0x80000    /* Pattern Match Enable Byte 2 Bit 3 */
-#define              MATCH_EN_2_4  0x100000   /* Pattern Match Enable Byte 2 Bit 4 */
-#define              MATCH_EN_2_5  0x200000   /* Pattern Match Enable Byte 2 Bit 5 */
-#define              MATCH_EN_2_6  0x400000   /* Pattern Match Enable Byte 2 Bit 6 */
-#define              MATCH_EN_2_7  0x800000   /* Pattern Match Enable Byte 2 Bit 7 */
-#define              MATCH_EN_3_0  0x1000000  /* Pattern Match Enable Byte 3 Bit 0 */
-#define              MATCH_EN_3_1  0x2000000  /* Pattern Match Enable Byte 3 Bit 1 */
-#define              MATCH_EN_3_2  0x4000000  /* Pattern Match Enable Byte 3 Bit 2 */
-#define              MATCH_EN_3_3  0x8000000  /* Pattern Match Enable Byte 3 Bit 3 */
-#define              MATCH_EN_3_4  0x10000000 /* Pattern Match Enable Byte 3 Bit 4 */
-#define              MATCH_EN_3_5  0x20000000 /* Pattern Match Enable Byte 3 Bit 5 */
-#define              MATCH_EN_3_6  0x40000000 /* Pattern Match Enable Byte 3 Bit 6 */
-#define              MATCH_EN_3_7  0x80000000 /* Pattern Match Enable Byte 3 Bit 7 */
-
-/* Bit masks for MXVR_FRAME_CNT_0 */
-
-#define                      FCNT  0xffff     /* Frame Count */
-
-/* Bit masks for MXVR_FRAME_CNT_1 */
-
-#define                      FCNT  0xffff     /* Frame Count */
-
-/* Bit masks for MXVR_ROUTING_0 */
-
-#define                    TX_CH0  0x3f       /* Transmit Channel 0 */
-#define                  MUTE_CH0  0x80       /* Mute Channel 0 */
-#define                    TX_CH1  0x3f00     /* Transmit Channel 0 */
-#define                  MUTE_CH1  0x8000     /* Mute Channel 0 */
-#define                    TX_CH2  0x3f0000   /* Transmit Channel 0 */
-#define                  MUTE_CH2  0x800000   /* Mute Channel 0 */
-#define                    TX_CH3  0x3f000000 /* Transmit Channel 0 */
-#define                  MUTE_CH3  0x80000000 /* Mute Channel 0 */
-
-/* Bit masks for MXVR_ROUTING_1 */
-
-#define                    TX_CH4  0x3f       /* Transmit Channel 4 */
-#define                  MUTE_CH4  0x80       /* Mute Channel 4 */
-#define                    TX_CH5  0x3f00     /* Transmit Channel 5 */
-#define                  MUTE_CH5  0x8000     /* Mute Channel 5 */
-#define                    TX_CH6  0x3f0000   /* Transmit Channel 6 */
-#define                  MUTE_CH6  0x800000   /* Mute Channel 6 */
-#define                    TX_CH7  0x3f000000 /* Transmit Channel 7 */
-#define                  MUTE_CH7  0x80000000 /* Mute Channel 7 */
-
-/* Bit masks for MXVR_ROUTING_2 */
-
-#define                    TX_CH8  0x3f       /* Transmit Channel 8 */
-#define                  MUTE_CH8  0x80       /* Mute Channel 8 */
-#define                    TX_CH9  0x3f00     /* Transmit Channel 9 */
-#define                  MUTE_CH9  0x8000     /* Mute Channel 9 */
-#define                   TX_CH10  0x3f0000   /* Transmit Channel 10 */
-#define                 MUTE_CH10  0x800000   /* Mute Channel 10 */
-#define                   TX_CH11  0x3f000000 /* Transmit Channel 11 */
-#define                 MUTE_CH11  0x80000000 /* Mute Channel 11 */
-
-/* Bit masks for MXVR_ROUTING_3 */
-
-#define                   TX_CH12  0x3f       /* Transmit Channel 12 */
-#define                 MUTE_CH12  0x80       /* Mute Channel 12 */
-#define                   TX_CH13  0x3f00     /* Transmit Channel 13 */
-#define                 MUTE_CH13  0x8000     /* Mute Channel 13 */
-#define                   TX_CH14  0x3f0000   /* Transmit Channel 14 */
-#define                 MUTE_CH14  0x800000   /* Mute Channel 14 */
-#define                   TX_CH15  0x3f000000 /* Transmit Channel 15 */
-#define                 MUTE_CH15  0x80000000 /* Mute Channel 15 */
-
-/* Bit masks for MXVR_ROUTING_4 */
-
-#define                   TX_CH16  0x3f       /* Transmit Channel 16 */
-#define                 MUTE_CH16  0x80       /* Mute Channel 16 */
-#define                   TX_CH17  0x3f00     /* Transmit Channel 17 */
-#define                 MUTE_CH17  0x8000     /* Mute Channel 17 */
-#define                   TX_CH18  0x3f0000   /* Transmit Channel 18 */
-#define                 MUTE_CH18  0x800000   /* Mute Channel 18 */
-#define                   TX_CH19  0x3f000000 /* Transmit Channel 19 */
-#define                 MUTE_CH19  0x80000000 /* Mute Channel 19 */
-
-/* Bit masks for MXVR_ROUTING_5 */
-
-#define                   TX_CH20  0x3f       /* Transmit Channel 20 */
-#define                 MUTE_CH20  0x80       /* Mute Channel 20 */
-#define                   TX_CH21  0x3f00     /* Transmit Channel 21 */
-#define                 MUTE_CH21  0x8000     /* Mute Channel 21 */
-#define                   TX_CH22  0x3f0000   /* Transmit Channel 22 */
-#define                 MUTE_CH22  0x800000   /* Mute Channel 22 */
-#define                   TX_CH23  0x3f000000 /* Transmit Channel 23 */
-#define                 MUTE_CH23  0x80000000 /* Mute Channel 23 */
-
-/* Bit masks for MXVR_ROUTING_6 */
-
-#define                   TX_CH24  0x3f       /* Transmit Channel 24 */
-#define                 MUTE_CH24  0x80       /* Mute Channel 24 */
-#define                   TX_CH25  0x3f00     /* Transmit Channel 25 */
-#define                 MUTE_CH25  0x8000     /* Mute Channel 25 */
-#define                   TX_CH26  0x3f0000   /* Transmit Channel 26 */
-#define                 MUTE_CH26  0x800000   /* Mute Channel 26 */
-#define                   TX_CH27  0x3f000000 /* Transmit Channel 27 */
-#define                 MUTE_CH27  0x80000000 /* Mute Channel 27 */
-
-/* Bit masks for MXVR_ROUTING_7 */
-
-#define                   TX_CH28  0x3f       /* Transmit Channel 28 */
-#define                 MUTE_CH28  0x80       /* Mute Channel 28 */
-#define                   TX_CH29  0x3f00     /* Transmit Channel 29 */
-#define                 MUTE_CH29  0x8000     /* Mute Channel 29 */
-#define                   TX_CH30  0x3f0000   /* Transmit Channel 30 */
-#define                 MUTE_CH30  0x800000   /* Mute Channel 30 */
-#define                   TX_CH31  0x3f000000 /* Transmit Channel 31 */
-#define                 MUTE_CH31  0x80000000 /* Mute Channel 31 */
-
-/* Bit masks for MXVR_ROUTING_8 */
-
-#define                   TX_CH32  0x3f       /* Transmit Channel 32 */
-#define                 MUTE_CH32  0x80       /* Mute Channel 32 */
-#define                   TX_CH33  0x3f00     /* Transmit Channel 33 */
-#define                 MUTE_CH33  0x8000     /* Mute Channel 33 */
-#define                   TX_CH34  0x3f0000   /* Transmit Channel 34 */
-#define                 MUTE_CH34  0x800000   /* Mute Channel 34 */
-#define                   TX_CH35  0x3f000000 /* Transmit Channel 35 */
-#define                 MUTE_CH35  0x80000000 /* Mute Channel 35 */
-
-/* Bit masks for MXVR_ROUTING_9 */
-
-#define                   TX_CH36  0x3f       /* Transmit Channel 36 */
-#define                 MUTE_CH36  0x80       /* Mute Channel 36 */
-#define                   TX_CH37  0x3f00     /* Transmit Channel 37 */
-#define                 MUTE_CH37  0x8000     /* Mute Channel 37 */
-#define                   TX_CH38  0x3f0000   /* Transmit Channel 38 */
-#define                 MUTE_CH38  0x800000   /* Mute Channel 38 */
-#define                   TX_CH39  0x3f000000 /* Transmit Channel 39 */
-#define                 MUTE_CH39  0x80000000 /* Mute Channel 39 */
-
-/* Bit masks for MXVR_ROUTING_10 */
-
-#define                   TX_CH40  0x3f       /* Transmit Channel 40 */
-#define                 MUTE_CH40  0x80       /* Mute Channel 40 */
-#define                   TX_CH41  0x3f00     /* Transmit Channel 41 */
-#define                 MUTE_CH41  0x8000     /* Mute Channel 41 */
-#define                   TX_CH42  0x3f0000   /* Transmit Channel 42 */
-#define                 MUTE_CH42  0x800000   /* Mute Channel 42 */
-#define                   TX_CH43  0x3f000000 /* Transmit Channel 43 */
-#define                 MUTE_CH43  0x80000000 /* Mute Channel 43 */
-
-/* Bit masks for MXVR_ROUTING_11 */
-
-#define                   TX_CH44  0x3f       /* Transmit Channel 44 */
-#define                 MUTE_CH44  0x80       /* Mute Channel 44 */
-#define                   TX_CH45  0x3f00     /* Transmit Channel 45 */
-#define                 MUTE_CH45  0x8000     /* Mute Channel 45 */
-#define                   TX_CH46  0x3f0000   /* Transmit Channel 46 */
-#define                 MUTE_CH46  0x800000   /* Mute Channel 46 */
-#define                   TX_CH47  0x3f000000 /* Transmit Channel 47 */
-#define                 MUTE_CH47  0x80000000 /* Mute Channel 47 */
-
-/* Bit masks for MXVR_ROUTING_12 */
-
-#define                   TX_CH48  0x3f       /* Transmit Channel 48 */
-#define                 MUTE_CH48  0x80       /* Mute Channel 48 */
-#define                   TX_CH49  0x3f00     /* Transmit Channel 49 */
-#define                 MUTE_CH49  0x8000     /* Mute Channel 49 */
-#define                   TX_CH50  0x3f0000   /* Transmit Channel 50 */
-#define                 MUTE_CH50  0x800000   /* Mute Channel 50 */
-#define                   TX_CH51  0x3f000000 /* Transmit Channel 51 */
-#define                 MUTE_CH51  0x80000000 /* Mute Channel 51 */
-
-/* Bit masks for MXVR_ROUTING_13 */
-
-#define                   TX_CH52  0x3f       /* Transmit Channel 52 */
-#define                 MUTE_CH52  0x80       /* Mute Channel 52 */
-#define                   TX_CH53  0x3f00     /* Transmit Channel 53 */
-#define                 MUTE_CH53  0x8000     /* Mute Channel 53 */
-#define                   TX_CH54  0x3f0000   /* Transmit Channel 54 */
-#define                 MUTE_CH54  0x800000   /* Mute Channel 54 */
-#define                   TX_CH55  0x3f000000 /* Transmit Channel 55 */
-#define                 MUTE_CH55  0x80000000 /* Mute Channel 55 */
-
-/* Bit masks for MXVR_ROUTING_14 */
-
-#define                   TX_CH56  0x3f       /* Transmit Channel 56 */
-#define                 MUTE_CH56  0x80       /* Mute Channel 56 */
-#define                   TX_CH57  0x3f00     /* Transmit Channel 57 */
-#define                 MUTE_CH57  0x8000     /* Mute Channel 57 */
-#define                   TX_CH58  0x3f0000   /* Transmit Channel 58 */
-#define                 MUTE_CH58  0x800000   /* Mute Channel 58 */
-#define                   TX_CH59  0x3f000000 /* Transmit Channel 59 */
-#define                 MUTE_CH59  0x80000000 /* Mute Channel 59 */
-
-/* Bit masks for MXVR_BLOCK_CNT */
-
-#define                      BCNT  0xffff     /* Block Count */
-
-/* Bit masks for MXVR_CLK_CTL */
-
-#define                  MXTALCEN  0x1        /* MXVR Crystal Oscillator Clock Enable */
-#define                  MXTALFEN  0x2        /* MXVR Crystal Oscillator Feedback Enable */
-#define                  MXTALMUL  0x30       /* MXVR Crystal Multiplier */
-#define                  CLKX3SEL  0x80       /* Clock Generation Source Select */
-#define                   MMCLKEN  0x100      /* Master Clock Enable */
-#define                  MMCLKMUL  0x1e00     /* Master Clock Multiplication Factor */
-#define                   PLLSMPS  0xe000     /* MXVR PLL State Machine Prescaler */
-#define                   MBCLKEN  0x10000    /* Bit Clock Enable */
-#define                  MBCLKDIV  0x1e0000   /* Bit Clock Divide Factor */
-#define                     INVRX  0x800000   /* Invert Receive Data */
-#define                     MFSEN  0x1000000  /* Frame Sync Enable */
-#define                    MFSDIV  0x1e000000 /* Frame Sync Divide Factor */
-#define                    MFSSEL  0x60000000 /* Frame Sync Select */
-#define                   MFSSYNC  0x80000000 /* Frame Sync Synchronization Select */
-
-/* Bit masks for MXVR_CDRPLL_CTL */
-
-#define                   CDRSMEN  0x1        /* MXVR CDRPLL State Machine Enable */
-#define                   CDRRSTB  0x2        /* MXVR CDRPLL Reset */
-#define                   CDRSVCO  0x4        /* MXVR CDRPLL Start VCO */
-#define                   CDRMODE  0x8        /* MXVR CDRPLL CDR Mode Select */
-#define                   CDRSCNT  0x3f0      /* MXVR CDRPLL Start Counter */
-#define                   CDRLCNT  0xfc00     /* MXVR CDRPLL Lock Counter */
-#define                 CDRSHPSEL  0x3f0000   /* MXVR CDRPLL Shaper Select */
-#define                  CDRSHPEN  0x800000   /* MXVR CDRPLL Shaper Enable */
-#define                  CDRCPSEL  0xff000000 /* MXVR CDRPLL Charge Pump Current Select */
-
-/* Bit masks for MXVR_FMPLL_CTL */
-
-#define                    FMSMEN  0x1        /* MXVR FMPLL State Machine Enable */
-#define                    FMRSTB  0x2        /* MXVR FMPLL Reset */
-#define                    FMSVCO  0x4        /* MXVR FMPLL Start VCO */
-#define                    FMSCNT  0x3f0      /* MXVR FMPLL Start Counter */
-#define                    FMLCNT  0xfc00     /* MXVR FMPLL Lock Counter */
-#define                   FMCPSEL  0xff000000 /* MXVR FMPLL Charge Pump Current Select */
-
-/* Bit masks for MXVR_PIN_CTL */
-
-#define                  MTXONBOD  0x1        /* MTXONB Open Drain Select */
-#define                   MTXONBG  0x2        /* MTXONB Gates MTX Select */
-#define                     MFSOE  0x10       /* MFS Output Enable */
-#define                  MFSGPSEL  0x20       /* MFS General Purpose Output Select */
-#define                  MFSGPDAT  0x40       /* MFS General Purpose Output Data */
-
-/* Bit masks for MXVR_SCLK_CNT */
-
-#define                      SCNT  0xffff     /* System Clock Count */
-
-/* Bit masks for KPAD_CTL */
-
-#define                   KPAD_EN  0x1        /* Keypad Enable */
-#define              KPAD_IRQMODE  0x6        /* Key Press Interrupt Enable */
-#define                KPAD_ROWEN  0x1c00     /* Row Enable Width */
-#define                KPAD_COLEN  0xe000     /* Column Enable Width */
-
-/* Bit masks for KPAD_PRESCALE */
-
-#define         KPAD_PRESCALE_VAL  0x3f       /* Key Prescale Value */
-
-/* Bit masks for KPAD_MSEL */
-
-#define                DBON_SCALE  0xff       /* Debounce Scale Value */
-#define              COLDRV_SCALE  0xff00     /* Column Driver Scale Value */
-
-/* Bit masks for KPAD_ROWCOL */
-
-#define                  KPAD_ROW  0xff       /* Rows Pressed */
-#define                  KPAD_COL  0xff00     /* Columns Pressed */
-
-/* Bit masks for KPAD_STAT */
-
-#define                  KPAD_IRQ  0x1        /* Keypad Interrupt Status */
-#define              KPAD_MROWCOL  0x6        /* Multiple Row/Column Keypress Status */
-#define              KPAD_PRESSED  0x8        /* Key press current status */
-
-/* Bit masks for KPAD_SOFTEVAL */
-
-#define           KPAD_SOFTEVAL_E  0x2        /* Software Programmable Force Evaluate */
-
-/* Bit masks for SDH_COMMAND */
-
-#define                   CMD_IDX  0x3f       /* Command Index */
-#define                   CMD_RSP  0x40       /* Response */
-#define                 CMD_L_RSP  0x80       /* Long Response */
-#define                 CMD_INT_E  0x100      /* Command Interrupt */
-#define                CMD_PEND_E  0x200      /* Command Pending */
-#define                     CMD_E  0x400      /* Command Enable */
-
-/* Bit masks for SDH_PWR_CTL */
-
-#define                    PWR_ON  0x3        /* Power On */
-#if 0
-#define                       TBD  0x3c       /* TBD */
-#endif
-#define                 SD_CMD_OD  0x40       /* Open Drain Output */
-#define                   ROD_CTL  0x80       /* Rod Control */
-
-/* Bit masks for SDH_CLK_CTL */
-
-#define                    CLKDIV  0xff       /* MC_CLK Divisor */
-#define                     CLK_E  0x100      /* MC_CLK Bus Clock Enable */
-#define                  PWR_SV_E  0x200      /* Power Save Enable */
-#define             CLKDIV_BYPASS  0x400      /* Bypass Divisor */
-#define                  WIDE_BUS  0x800      /* Wide Bus Mode Enable */
-
-/* Bit masks for SDH_RESP_CMD */
-
-#define                  RESP_CMD  0x3f       /* Response Command */
-
-/* Bit masks for SDH_DATA_CTL */
-
-#define                     DTX_E  0x1        /* Data Transfer Enable */
-#define                   DTX_DIR  0x2        /* Data Transfer Direction */
-#define                  DTX_MODE  0x4        /* Data Transfer Mode */
-#define                 DTX_DMA_E  0x8        /* Data Transfer DMA Enable */
-#define              DTX_BLK_LGTH  0xf0       /* Data Transfer Block Length */
-
-/* Bit masks for SDH_STATUS */
-
-#define              CMD_CRC_FAIL  0x1        /* CMD CRC Fail */
-#define              DAT_CRC_FAIL  0x2        /* Data CRC Fail */
-#define               CMD_TIME_OUT  0x4        /* CMD Time Out */
-#define               DAT_TIME_OUT  0x8        /* Data Time Out */
-#define               TX_UNDERRUN  0x10       /* Transmit Underrun */
-#define                RX_OVERRUN  0x20       /* Receive Overrun */
-#define              CMD_RESP_END  0x40       /* CMD Response End */
-#define                  CMD_SENT  0x80       /* CMD Sent */
-#define                   DAT_END  0x100      /* Data End */
-#define             START_BIT_ERR  0x200      /* Start Bit Error */
-#define               DAT_BLK_END  0x400      /* Data Block End */
-#define                   CMD_ACT  0x800      /* CMD Active */
-#define                    TX_ACT  0x1000     /* Transmit Active */
-#define                    RX_ACT  0x2000     /* Receive Active */
-#define              TX_FIFO_STAT  0x4000     /* Transmit FIFO Status */
-#define              RX_FIFO_STAT  0x8000     /* Receive FIFO Status */
-#define              TX_FIFO_FULL  0x10000    /* Transmit FIFO Full */
-#define              RX_FIFO_FULL  0x20000    /* Receive FIFO Full */
-#define              TX_FIFO_ZERO  0x40000    /* Transmit FIFO Empty */
-#define               RX_DAT_ZERO  0x80000    /* Receive FIFO Empty */
-#define                TX_DAT_RDY  0x100000   /* Transmit Data Available */
-#define               RX_FIFO_RDY  0x200000   /* Receive Data Available */
-
-/* Bit masks for SDH_STATUS_CLR */
-
-#define         CMD_CRC_FAIL_STAT  0x1        /* CMD CRC Fail Status */
-#define         DAT_CRC_FAIL_STAT  0x2        /* Data CRC Fail Status */
-#define          CMD_TIMEOUT_STAT  0x4        /* CMD Time Out Status */
-#define          DAT_TIMEOUT_STAT  0x8        /* Data Time Out status */
-#define          TX_UNDERRUN_STAT  0x10       /* Transmit Underrun Status */
-#define           RX_OVERRUN_STAT  0x20       /* Receive Overrun Status */
-#define         CMD_RESP_END_STAT  0x40       /* CMD Response End Status */
-#define             CMD_SENT_STAT  0x80       /* CMD Sent Status */
-#define              DAT_END_STAT  0x100      /* Data End Status */
-#define        START_BIT_ERR_STAT  0x200      /* Start Bit Error Status */
-#define          DAT_BLK_END_STAT  0x400      /* Data Block End Status */
-
-/* Bit masks for SDH_MASK0 */
-
-#define         CMD_CRC_FAIL_MASK  0x1        /* CMD CRC Fail Mask */
-#define         DAT_CRC_FAIL_MASK  0x2        /* Data CRC Fail Mask */
-#define          CMD_TIMEOUT_MASK  0x4        /* CMD Time Out Mask */
-#define          DAT_TIMEOUT_MASK  0x8        /* Data Time Out Mask */
-#define          TX_UNDERRUN_MASK  0x10       /* Transmit Underrun Mask */
-#define           RX_OVERRUN_MASK  0x20       /* Receive Overrun Mask */
-#define         CMD_RESP_END_MASK  0x40       /* CMD Response End Mask */
-#define             CMD_SENT_MASK  0x80       /* CMD Sent Mask */
-#define              DAT_END_MASK  0x100      /* Data End Mask */
-#define        START_BIT_ERR_MASK  0x200      /* Start Bit Error Mask */
-#define          DAT_BLK_END_MASK  0x400      /* Data Block End Mask */
-#define              CMD_ACT_MASK  0x800      /* CMD Active Mask */
-#define               TX_ACT_MASK  0x1000     /* Transmit Active Mask */
-#define               RX_ACT_MASK  0x2000     /* Receive Active Mask */
-#define         TX_FIFO_STAT_MASK  0x4000     /* Transmit FIFO Status Mask */
-#define         RX_FIFO_STAT_MASK  0x8000     /* Receive FIFO Status Mask */
-#define         TX_FIFO_FULL_MASK  0x10000    /* Transmit FIFO Full Mask */
-#define         RX_FIFO_FULL_MASK  0x20000    /* Receive FIFO Full Mask */
-#define         TX_FIFO_ZERO_MASK  0x40000    /* Transmit FIFO Empty Mask */
-#define          RX_DAT_ZERO_MASK  0x80000    /* Receive FIFO Empty Mask */
-#define           TX_DAT_RDY_MASK  0x100000   /* Transmit Data Available Mask */
-#define          RX_FIFO_RDY_MASK  0x200000   /* Receive Data Available Mask */
-
-/* Bit masks for SDH_FIFO_CNT */
-
-#define                FIFO_COUNT  0x7fff     /* FIFO Count */
-
-/* Bit masks for SDH_E_STATUS */
-
-#define              SDIO_INT_DET  0x2        /* SDIO Int Detected */
-#define               SD_CARD_DET  0x10       /* SD Card Detect */
-
-/* Bit masks for SDH_E_MASK */
-
-#define                  SDIO_MSK  0x2        /* Mask SDIO Int Detected */
-#define                   SCD_MSK  0x40       /* Mask Card Detect */
-
-/* Bit masks for SDH_CFG */
-
-#define                   CLKS_EN  0x1        /* Clocks Enable */
-#define                      SD4E  0x4        /* SDIO 4-Bit Enable */
-#define                       MWE  0x8        /* Moving Window Enable */
-#define                    SD_RST  0x10       /* SDMMC Reset */
-#define                 PUP_SDDAT  0x20       /* Pull-up SD_DAT */
-#define                PUP_SDDAT3  0x40       /* Pull-up SD_DAT3 */
-#define                 PD_SDDAT3  0x80       /* Pull-down SD_DAT3 */
-
-/* Bit masks for SDH_RD_WAIT_EN */
-
-#define                       RWR  0x1        /* Read Wait Request */
-
-/* Bit masks for ATAPI_CONTROL */
-
-#define                 PIO_START  0x1        /* Start PIO/Reg Op */
-#define               MULTI_START  0x2        /* Start Multi-DMA Op */
-#define               ULTRA_START  0x4        /* Start Ultra-DMA Op */
-#define                  XFER_DIR  0x8        /* Transfer Direction */
-#define                  IORDY_EN  0x10       /* IORDY Enable */
-#define                FIFO_FLUSH  0x20       /* Flush FIFOs */
-#define                  SOFT_RST  0x40       /* Soft Reset */
-#define                   DEV_RST  0x80       /* Device Reset */
-#define                TFRCNT_RST  0x100      /* Trans Count Reset */
-#define               END_ON_TERM  0x200      /* End/Terminate Select */
-#define               PIO_USE_DMA  0x400      /* PIO-DMA Enable */
-#define          UDMAIN_FIFO_THRS  0xf000     /* Ultra DMA-IN FIFO Threshold */
-
-/* Bit masks for ATAPI_STATUS */
-
-#define               PIO_XFER_ON  0x1        /* PIO transfer in progress */
-#define             MULTI_XFER_ON  0x2        /* Multi-word DMA transfer in progress */
-#define             ULTRA_XFER_ON  0x4        /* Ultra DMA transfer in progress */
-#define               ULTRA_IN_FL  0xf0       /* Ultra DMA Input FIFO Level */
-
-/* Bit masks for ATAPI_DEV_ADDR */
-
-#define                  DEV_ADDR  0x1f       /* Device Address */
-
-/* Bit masks for ATAPI_INT_MASK */
-
-#define        ATAPI_DEV_INT_MASK  0x1        /* Device interrupt mask */
-#define             PIO_DONE_MASK  0x2        /* PIO transfer done interrupt mask */
-#define           MULTI_DONE_MASK  0x4        /* Multi-DMA transfer done interrupt mask */
-#define          UDMAIN_DONE_MASK  0x8        /* Ultra-DMA in transfer done interrupt mask */
-#define         UDMAOUT_DONE_MASK  0x10       /* Ultra-DMA out transfer done interrupt mask */
-#define       HOST_TERM_XFER_MASK  0x20       /* Host terminate current transfer interrupt mask */
-#define           MULTI_TERM_MASK  0x40       /* Device terminate Multi-DMA transfer interrupt mask */
-#define          UDMAIN_TERM_MASK  0x80       /* Device terminate Ultra-DMA-in transfer interrupt mask */
-#define         UDMAOUT_TERM_MASK  0x100      /* Device terminate Ultra-DMA-out transfer interrupt mask */
-
-/* Bit masks for ATAPI_INT_STATUS */
-
-#define             ATAPI_DEV_INT  0x1        /* Device interrupt status */
-#define              PIO_DONE_INT  0x2        /* PIO transfer done interrupt status */
-#define            MULTI_DONE_INT  0x4        /* Multi-DMA transfer done interrupt status */
-#define           UDMAIN_DONE_INT  0x8        /* Ultra-DMA in transfer done interrupt status */
-#define          UDMAOUT_DONE_INT  0x10       /* Ultra-DMA out transfer done interrupt status */
-#define        HOST_TERM_XFER_INT  0x20       /* Host terminate current transfer interrupt status */
-#define            MULTI_TERM_INT  0x40       /* Device terminate Multi-DMA transfer interrupt status */
-#define           UDMAIN_TERM_INT  0x80       /* Device terminate Ultra-DMA-in transfer interrupt status */
-#define          UDMAOUT_TERM_INT  0x100      /* Device terminate Ultra-DMA-out transfer interrupt status */
-
-/* Bit masks for ATAPI_LINE_STATUS */
-
-#define                ATAPI_INTR  0x1        /* Device interrupt to host line status */
-#define                ATAPI_DASP  0x2        /* Device dasp to host line status */
-#define                ATAPI_CS0N  0x4        /* ATAPI chip select 0 line status */
-#define                ATAPI_CS1N  0x8        /* ATAPI chip select 1 line status */
-#define                ATAPI_ADDR  0x70       /* ATAPI address line status */
-#define              ATAPI_DMAREQ  0x80       /* ATAPI DMA request line status */
-#define             ATAPI_DMAACKN  0x100      /* ATAPI DMA acknowledge line status */
-#define               ATAPI_DIOWN  0x200      /* ATAPI write line status */
-#define               ATAPI_DIORN  0x400      /* ATAPI read line status */
-#define               ATAPI_IORDY  0x800      /* ATAPI IORDY line status */
-
-/* Bit masks for ATAPI_SM_STATE */
-
-#define                PIO_CSTATE  0xf        /* PIO mode state machine current state */
-#define                DMA_CSTATE  0xf0       /* DMA mode state machine current state */
-#define             UDMAIN_CSTATE  0xf00      /* Ultra DMA-In mode state machine current state */
-#define            UDMAOUT_CSTATE  0xf000     /* ATAPI IORDY line status */
-
-/* Bit masks for ATAPI_TERMINATE */
-
-#define           ATAPI_HOST_TERM  0x1        /* Host terminationation */
-
-/* Bit masks for ATAPI_REG_TIM_0 */
-
-#define                    T2_REG  0xff       /* End of cycle time for register access transfers */
-#define                  TEOC_REG  0xff00     /* Selects DIOR/DIOW pulsewidth */
-
-/* Bit masks for ATAPI_PIO_TIM_0 */
-
-#define                    T1_REG  0xf        /* Time from address valid to DIOR/DIOW */
-#define                T2_REG_PIO  0xff0      /* DIOR/DIOW pulsewidth */
-#define                    T4_REG  0xf000     /* DIOW data hold */
-
-/* Bit masks for ATAPI_PIO_TIM_1 */
-
-#define              TEOC_REG_PIO  0xff       /* End of cycle time for PIO access transfers. */
-
-/* Bit masks for ATAPI_MULTI_TIM_0 */
-
-#define                        TD  0xff       /* DIOR/DIOW asserted pulsewidth */
-#define                        TM  0xff00     /* Time from address valid to DIOR/DIOW */
-
-/* Bit masks for ATAPI_MULTI_TIM_1 */
-
-#define                       TKW  0xff       /* Selects DIOW negated pulsewidth */
-#define                       TKR  0xff00     /* Selects DIOR negated pulsewidth */
-
-/* Bit masks for ATAPI_MULTI_TIM_2 */
-
-#define                        TH  0xff       /* Selects DIOW data hold */
-#define                      TEOC  0xff00     /* Selects end of cycle for DMA */
-
-/* Bit masks for ATAPI_ULTRA_TIM_0 */
-
-#define                      TACK  0xff       /* Selects setup and hold times for TACK */
-#define                      TENV  0xff00     /* Selects envelope time */
-
-/* Bit masks for ATAPI_ULTRA_TIM_1 */
-
-#define                      TDVS  0xff       /* Selects data valid setup time */
-#define                 TCYC_TDVS  0xff00     /* Selects cycle time - TDVS time */
-
-/* Bit masks for ATAPI_ULTRA_TIM_2 */
-
-#define                       TSS  0xff       /* Selects time from STROBE edge to negation of DMARQ or assertion of STOP */
-#define                      TMLI  0xff00     /* Selects interlock time */
-
-/* Bit masks for ATAPI_ULTRA_TIM_3 */
-
-#define                      TZAH  0xff       /* Selects minimum delay required for output */
-#define               READY_PAUSE  0xff00     /* Selects ready to pause */
-
-/* Bit masks for TIMER_ENABLE1 */
-
-#define                    TIMEN8  0x1        /* Timer 8 Enable */
-#define                    TIMEN9  0x2        /* Timer 9 Enable */
-#define                   TIMEN10  0x4        /* Timer 10 Enable */
-
-/* Bit masks for TIMER_DISABLE1 */
-
-#define                   TIMDIS8  0x1        /* Timer 8 Disable */
-#define                   TIMDIS9  0x2        /* Timer 9 Disable */
-#define                  TIMDIS10  0x4        /* Timer 10 Disable */
-
-/* Bit masks for TIMER_STATUS1 */
-
-#define                    TIMIL8  0x1        /* Timer 8 Interrupt */
-#define                    TIMIL9  0x2        /* Timer 9 Interrupt */
-#define                   TIMIL10  0x4        /* Timer 10 Interrupt */
-#define                 TOVF_ERR8  0x10       /* Timer 8 Counter Overflow */
-#define                 TOVF_ERR9  0x20       /* Timer 9 Counter Overflow */
-#define                TOVF_ERR10  0x40       /* Timer 10 Counter Overflow */
-#define                     TRUN8  0x1000     /* Timer 8 Slave Enable Status */
-#define                     TRUN9  0x2000     /* Timer 9 Slave Enable Status */
-#define                    TRUN10  0x4000     /* Timer 10 Slave Enable Status */
-
-/* Bit masks for EPPI0 are obtained from common base header for EPPIx (EPPI1 and EPPI2) */
-
-/* Bit masks for USB_FADDR */
-
-#define          FUNCTION_ADDRESS  0x7f       /* Function address */
-
-/* Bit masks for USB_POWER */
-
-#define           ENABLE_SUSPENDM  0x1        /* enable SuspendM output */
-#define              SUSPEND_MODE  0x2        /* Suspend Mode indicator */
-#define               RESUME_MODE  0x4        /* DMA Mode */
-#define                     RESET  0x8        /* Reset indicator */
-#define                   HS_MODE  0x10       /* High Speed mode indicator */
-#define                 HS_ENABLE  0x20       /* high Speed Enable */
-#define                 SOFT_CONN  0x40       /* Soft connect */
-#define                ISO_UPDATE  0x80       /* Isochronous update */
-
-/* Bit masks for USB_INTRTX */
-
-#define                    EP0_TX  0x1        /* Tx Endpoint 0 interrupt */
-#define                    EP1_TX  0x2        /* Tx Endpoint 1 interrupt */
-#define                    EP2_TX  0x4        /* Tx Endpoint 2 interrupt */
-#define                    EP3_TX  0x8        /* Tx Endpoint 3 interrupt */
-#define                    EP4_TX  0x10       /* Tx Endpoint 4 interrupt */
-#define                    EP5_TX  0x20       /* Tx Endpoint 5 interrupt */
-#define                    EP6_TX  0x40       /* Tx Endpoint 6 interrupt */
-#define                    EP7_TX  0x80       /* Tx Endpoint 7 interrupt */
-
-/* Bit masks for USB_INTRRX */
-
-#define                    EP1_RX  0x2        /* Rx Endpoint 1 interrupt */
-#define                    EP2_RX  0x4        /* Rx Endpoint 2 interrupt */
-#define                    EP3_RX  0x8        /* Rx Endpoint 3 interrupt */
-#define                    EP4_RX  0x10       /* Rx Endpoint 4 interrupt */
-#define                    EP5_RX  0x20       /* Rx Endpoint 5 interrupt */
-#define                    EP6_RX  0x40       /* Rx Endpoint 6 interrupt */
-#define                    EP7_RX  0x80       /* Rx Endpoint 7 interrupt */
-
-/* Bit masks for USB_INTRTXE */
-
-#define                  EP0_TX_E  0x1        /* Endpoint 0 interrupt Enable */
-#define                  EP1_TX_E  0x2        /* Tx Endpoint 1 interrupt  Enable */
-#define                  EP2_TX_E  0x4        /* Tx Endpoint 2 interrupt  Enable */
-#define                  EP3_TX_E  0x8        /* Tx Endpoint 3 interrupt  Enable */
-#define                  EP4_TX_E  0x10       /* Tx Endpoint 4 interrupt  Enable */
-#define                  EP5_TX_E  0x20       /* Tx Endpoint 5 interrupt  Enable */
-#define                  EP6_TX_E  0x40       /* Tx Endpoint 6 interrupt  Enable */
-#define                  EP7_TX_E  0x80       /* Tx Endpoint 7 interrupt  Enable */
-
-/* Bit masks for USB_INTRRXE */
-
-#define                  EP1_RX_E  0x2        /* Rx Endpoint 1 interrupt  Enable */
-#define                  EP2_RX_E  0x4        /* Rx Endpoint 2 interrupt  Enable */
-#define                  EP3_RX_E  0x8        /* Rx Endpoint 3 interrupt  Enable */
-#define                  EP4_RX_E  0x10       /* Rx Endpoint 4 interrupt  Enable */
-#define                  EP5_RX_E  0x20       /* Rx Endpoint 5 interrupt  Enable */
-#define                  EP6_RX_E  0x40       /* Rx Endpoint 6 interrupt  Enable */
-#define                  EP7_RX_E  0x80       /* Rx Endpoint 7 interrupt  Enable */
-
-/* Bit masks for USB_INTRUSB */
-
-#define                 SUSPEND_B  0x1        /* Suspend indicator */
-#define                  RESUME_B  0x2        /* Resume indicator */
-#define          RESET_OR_BABLE_B  0x4        /* Reset/babble indicator */
-#define                     SOF_B  0x8        /* Start of frame */
-#define                    CONN_B  0x10       /* Connection indicator */
-#define                  DISCON_B  0x20       /* Disconnect indicator */
-#define             SESSION_REQ_B  0x40       /* Session Request */
-#define              VBUS_ERROR_B  0x80       /* Vbus threshold indicator */
-
-/* Bit masks for USB_INTRUSBE */
-
-#define                SUSPEND_BE  0x1        /* Suspend indicator int enable */
-#define                 RESUME_BE  0x2        /* Resume indicator int enable */
-#define         RESET_OR_BABLE_BE  0x4        /* Reset/babble indicator int enable */
-#define                    SOF_BE  0x8        /* Start of frame int enable */
-#define                   CONN_BE  0x10       /* Connection indicator int enable */
-#define                 DISCON_BE  0x20       /* Disconnect indicator int enable */
-#define            SESSION_REQ_BE  0x40       /* Session Request int enable */
-#define             VBUS_ERROR_BE  0x80       /* Vbus threshold indicator int enable */
-
-/* Bit masks for USB_FRAME */
-
-#define              FRAME_NUMBER  0x7ff      /* Frame number */
-
-/* Bit masks for USB_INDEX */
-
-#define         SELECTED_ENDPOINT  0xf        /* selected endpoint */
-
-/* Bit masks for USB_GLOBAL_CTL */
-
-#define                GLOBAL_ENA  0x1        /* enables USB module */
-#define                EP1_TX_ENA  0x2        /* Transmit endpoint 1 enable */
-#define                EP2_TX_ENA  0x4        /* Transmit endpoint 2 enable */
-#define                EP3_TX_ENA  0x8        /* Transmit endpoint 3 enable */
-#define                EP4_TX_ENA  0x10       /* Transmit endpoint 4 enable */
-#define                EP5_TX_ENA  0x20       /* Transmit endpoint 5 enable */
-#define                EP6_TX_ENA  0x40       /* Transmit endpoint 6 enable */
-#define                EP7_TX_ENA  0x80       /* Transmit endpoint 7 enable */
-#define                EP1_RX_ENA  0x100      /* Receive endpoint 1 enable */
-#define                EP2_RX_ENA  0x200      /* Receive endpoint 2 enable */
-#define                EP3_RX_ENA  0x400      /* Receive endpoint 3 enable */
-#define                EP4_RX_ENA  0x800      /* Receive endpoint 4 enable */
-#define                EP5_RX_ENA  0x1000     /* Receive endpoint 5 enable */
-#define                EP6_RX_ENA  0x2000     /* Receive endpoint 6 enable */
-#define                EP7_RX_ENA  0x4000     /* Receive endpoint 7 enable */
-
-/* Bit masks for USB_OTG_DEV_CTL */
-
-#define                   SESSION  0x1        /* session indicator */
-#define                  HOST_REQ  0x2        /* Host negotiation request */
-#define                 HOST_MODE  0x4        /* indicates USBDRC is a host */
-#define                     VBUS0  0x8        /* Vbus level indicator[0] */
-#define                     VBUS1  0x10       /* Vbus level indicator[1] */
-#define                     LSDEV  0x20       /* Low-speed indicator */
-#define                     FSDEV  0x40       /* Full or High-speed indicator */
-#define                  B_DEVICE  0x80       /* A' or 'B' device indicator */
-
-/* Bit masks for USB_OTG_VBUS_IRQ */
-
-#define             DRIVE_VBUS_ON  0x1        /* indicator to drive VBUS control circuit */
-#define            DRIVE_VBUS_OFF  0x2        /* indicator to shut off charge pump */
-#define           CHRG_VBUS_START  0x4        /* indicator for external circuit to start charging VBUS */
-#define             CHRG_VBUS_END  0x8        /* indicator for external circuit to end charging VBUS */
-#define        DISCHRG_VBUS_START  0x10       /* indicator to start discharging VBUS */
-#define          DISCHRG_VBUS_END  0x20       /* indicator to stop discharging VBUS */
-
-/* Bit masks for USB_OTG_VBUS_MASK */
-
-#define         DRIVE_VBUS_ON_ENA  0x1        /* enable DRIVE_VBUS_ON interrupt */
-#define        DRIVE_VBUS_OFF_ENA  0x2        /* enable DRIVE_VBUS_OFF interrupt */
-#define       CHRG_VBUS_START_ENA  0x4        /* enable CHRG_VBUS_START interrupt */
-#define         CHRG_VBUS_END_ENA  0x8        /* enable CHRG_VBUS_END interrupt */
-#define    DISCHRG_VBUS_START_ENA  0x10       /* enable DISCHRG_VBUS_START interrupt */
-#define      DISCHRG_VBUS_END_ENA  0x20       /* enable DISCHRG_VBUS_END interrupt */
-
-/* Bit masks for USB_CSR0 */
-
-#define                  RXPKTRDY  0x1        /* data packet receive indicator */
-#define                  TXPKTRDY  0x2        /* data packet in FIFO indicator */
-#define                STALL_SENT  0x4        /* STALL handshake sent */
-#define                   DATAEND  0x8        /* Data end indicator */
-#define                  SETUPEND  0x10       /* Setup end */
-#define                 SENDSTALL  0x20       /* Send STALL handshake */
-#define         SERVICED_RXPKTRDY  0x40       /* used to clear the RxPktRdy bit */
-#define         SERVICED_SETUPEND  0x80       /* used to clear the SetupEnd bit */
-#define                 FLUSHFIFO  0x100      /* flush endpoint FIFO */
-#define          STALL_RECEIVED_H  0x4        /* STALL handshake received host mode */
-#define                SETUPPKT_H  0x8        /* send Setup token host mode */
-#define                   ERROR_H  0x10       /* timeout error indicator host mode */
-#define                  REQPKT_H  0x20       /* Request an IN transaction host mode */
-#define               STATUSPKT_H  0x40       /* Status stage transaction host mode */
-#define             NAK_TIMEOUT_H  0x80       /* EP0 halted after a NAK host mode */
-
-/* Bit masks for USB_COUNT0 */
-
-#define              EP0_RX_COUNT  0x7f       /* number of received bytes in EP0 FIFO */
-
-/* Bit masks for USB_NAKLIMIT0 */
-
-#define             EP0_NAK_LIMIT  0x1f       /* number of frames/micro frames after which EP0 timeouts */
-
-/* Bit masks for USB_TX_MAX_PACKET */
-
-#define         MAX_PACKET_SIZE_T  0x7ff      /* maximum data pay load in a frame */
-
-/* Bit masks for USB_RX_MAX_PACKET */
-
-#define         MAX_PACKET_SIZE_R  0x7ff      /* maximum data pay load in a frame */
-
-/* Bit masks for USB_TXCSR */
-
-#define                TXPKTRDY_T  0x1        /* data packet in FIFO indicator */
-#define          FIFO_NOT_EMPTY_T  0x2        /* FIFO not empty */
-#define                UNDERRUN_T  0x4        /* TxPktRdy not set  for an IN token */
-#define               FLUSHFIFO_T  0x8        /* flush endpoint FIFO */
-#define              STALL_SEND_T  0x10       /* issue a Stall handshake */
-#define              STALL_SENT_T  0x20       /* Stall handshake transmitted */
-#define        CLEAR_DATATOGGLE_T  0x40       /* clear endpoint data toggle */
-#define                INCOMPTX_T  0x80       /* indicates that a large packet is split */
-#define              DMAREQMODE_T  0x400      /* DMA mode (0 or 1) selection */
-#define        FORCE_DATATOGGLE_T  0x800      /* Force data toggle */
-#define              DMAREQ_ENA_T  0x1000     /* Enable DMA request for Tx EP */
-#define                     ISO_T  0x4000     /* enable Isochronous transfers */
-#define                 AUTOSET_T  0x8000     /* allows TxPktRdy to be set automatically */
-#define                  ERROR_TH  0x4        /* error condition host mode */
-#define         STALL_RECEIVED_TH  0x20       /* Stall handshake received host mode */
-#define            NAK_TIMEOUT_TH  0x80       /* NAK timeout host mode */
-
-/* Bit masks for USB_TXCOUNT */
-
-#define                  TX_COUNT  0x1fff     /* Number of bytes to be written to the selected endpoint Tx FIFO */
-
-/* Bit masks for USB_RXCSR */
-
-#define                RXPKTRDY_R  0x1        /* data packet in FIFO indicator */
-#define               FIFO_FULL_R  0x2        /* FIFO not empty */
-#define                 OVERRUN_R  0x4        /* TxPktRdy not set  for an IN token */
-#define               DATAERROR_R  0x8        /* Out packet cannot be loaded into Rx  FIFO */
-#define               FLUSHFIFO_R  0x10       /* flush endpoint FIFO */
-#define              STALL_SEND_R  0x20       /* issue a Stall handshake */
-#define              STALL_SENT_R  0x40       /* Stall handshake transmitted */
-#define        CLEAR_DATATOGGLE_R  0x80       /* clear endpoint data toggle */
-#define                INCOMPRX_R  0x100      /* indicates that a large packet is split */
-#define              DMAREQMODE_R  0x800      /* DMA mode (0 or 1) selection */
-#define                 DISNYET_R  0x1000     /* disable Nyet handshakes */
-#define              DMAREQ_ENA_R  0x2000     /* Enable DMA request for Tx EP */
-#define                     ISO_R  0x4000     /* enable Isochronous transfers */
-#define               AUTOCLEAR_R  0x8000     /* allows TxPktRdy to be set automatically */
-#define                  ERROR_RH  0x4        /* TxPktRdy not set  for an IN token host mode */
-#define                 REQPKT_RH  0x20       /* request an IN transaction host mode */
-#define         STALL_RECEIVED_RH  0x40       /* Stall handshake received host mode */
-#define               INCOMPRX_RH  0x100      /* indicates that a large packet is split host mode */
-#define             DMAREQMODE_RH  0x800      /* DMA mode (0 or 1) selection host mode */
-#define                AUTOREQ_RH  0x4000     /* sets ReqPkt automatically host mode */
-
-/* Bit masks for USB_RXCOUNT */
-
-#define                  RX_COUNT  0x1fff     /* Number of received bytes in the packet in the Rx FIFO */
-
-/* Bit masks for USB_TXTYPE */
-
-#define            TARGET_EP_NO_T  0xf        /* EP number */
-#define                PROTOCOL_T  0xc        /* transfer type */
-
-/* Bit masks for USB_TXINTERVAL */
-
-#define          TX_POLL_INTERVAL  0xff       /* polling interval for selected Tx EP */
-
-/* Bit masks for USB_RXTYPE */
-
-#define            TARGET_EP_NO_R  0xf        /* EP number */
-#define                PROTOCOL_R  0xc        /* transfer type */
-
-/* Bit masks for USB_RXINTERVAL */
-
-#define          RX_POLL_INTERVAL  0xff       /* polling interval for selected Rx EP */
-
-/* Bit masks for USB_DMA_INTERRUPT */
-
-#define                  DMA0_INT  0x1        /* DMA0 pending interrupt */
-#define                  DMA1_INT  0x2        /* DMA1 pending interrupt */
-#define                  DMA2_INT  0x4        /* DMA2 pending interrupt */
-#define                  DMA3_INT  0x8        /* DMA3 pending interrupt */
-#define                  DMA4_INT  0x10       /* DMA4 pending interrupt */
-#define                  DMA5_INT  0x20       /* DMA5 pending interrupt */
-#define                  DMA6_INT  0x40       /* DMA6 pending interrupt */
-#define                  DMA7_INT  0x80       /* DMA7 pending interrupt */
-
-/* Bit masks for USB_DMAxCONTROL */
-
-#define                   DMA_ENA  0x1        /* DMA enable */
-#define                 DIRECTION  0x2        /* direction of DMA transfer */
-#define                      MODE  0x4        /* DMA Bus error */
-#define                   INT_ENA  0x8        /* Interrupt enable */
-#define                     EPNUM  0xf0       /* EP number */
-#define                  BUSERROR  0x100      /* DMA Bus error */
-
-/* Bit masks for USB_DMAxADDRHIGH */
-
-#define             DMA_ADDR_HIGH  0xffff     /* Upper 16-bits of memory source/destination address for the DMA master channel */
-
-/* Bit masks for USB_DMAxADDRLOW */
-
-#define              DMA_ADDR_LOW  0xffff     /* Lower 16-bits of memory source/destination address for the DMA master channel */
-
-/* Bit masks for USB_DMAxCOUNTHIGH */
-
-#define            DMA_COUNT_HIGH  0xffff     /* Upper 16-bits of byte count of DMA transfer for DMA master channel */
-
-/* Bit masks for USB_DMAxCOUNTLOW */
-
-#define             DMA_COUNT_LOW  0xffff     /* Lower 16-bits of byte count of DMA transfer for DMA master channel */
-
-/* Bit masks for HMDMAx_CONTROL */
-
-#define                   HMDMAEN  0x1        /* Handshake MDMA Enable */
-#define                       REP  0x2        /* Handshake MDMA Request Polarity */
-#define                       UTE  0x8        /* Urgency Threshold Enable */
-#define                       OIE  0x10       /* Overflow Interrupt Enable */
-#define                      BDIE  0x20       /* Block Done Interrupt Enable */
-#define                      MBDI  0x40       /* Mask Block Done Interrupt */
-#define                       DRQ  0x300      /* Handshake MDMA Request Type */
-#define                       RBC  0x1000     /* Force Reload of BCOUNT */
-#define                        PS  0x2000     /* Pin Status */
-#define                        OI  0x4000     /* Overflow Interrupt Generated */
-#define                       BDI  0x8000     /* Block Done Interrupt Generated */
-
-/* ******************************************* */
-/*     MULTI BIT MACRO ENUMERATIONS            */
-/* ******************************************* */
-
-/* ************************ */
-/*   MXVR Address Offsets   */
-/* ************************ */
-
-/* Control Message Receive Buffer (CMRB) Address Offsets */
-
-#define CMRB_STRIDE       0x00000016lu
-
-#define CMRB_DST_OFFSET   0x00000000lu
-#define CMRB_SRC_OFFSET   0x00000002lu
-#define CMRB_DATA_OFFSET  0x00000005lu
-
-/* Control Message Transmit Buffer (CMTB) Address Offsets */
-
-#define CMTB_PRIO_OFFSET    0x00000000lu
-#define CMTB_DST_OFFSET     0x00000002lu
-#define CMTB_SRC_OFFSET     0x00000004lu
-#define CMTB_TYPE_OFFSET    0x00000006lu
-#define CMTB_DATA_OFFSET    0x00000007lu
-
-#define CMTB_ANSWER_OFFSET  0x0000000Alu
-
-#define CMTB_STAT_N_OFFSET  0x00000018lu
-#define CMTB_STAT_A_OFFSET  0x00000016lu
-#define CMTB_STAT_D_OFFSET  0x0000000Elu
-#define CMTB_STAT_R_OFFSET  0x00000014lu
-#define CMTB_STAT_W_OFFSET  0x00000014lu
-#define CMTB_STAT_G_OFFSET  0x00000014lu
-
-/* Asynchronous Packet Receive Buffer (APRB) Address Offsets */
-
-#define APRB_STRIDE       0x00000400lu
-
-#define APRB_DST_OFFSET   0x00000000lu
-#define APRB_LEN_OFFSET   0x00000002lu
-#define APRB_SRC_OFFSET   0x00000004lu
-#define APRB_DATA_OFFSET  0x00000006lu
-
-/* Asynchronous Packet Transmit Buffer (APTB) Address Offsets */
-
-#define APTB_PRIO_OFFSET  0x00000000lu
-#define APTB_DST_OFFSET   0x00000002lu
-#define APTB_LEN_OFFSET   0x00000004lu
-#define APTB_SRC_OFFSET   0x00000006lu
-#define APTB_DATA_OFFSET  0x00000008lu
-
-/* Remote Read Buffer (RRDB) Address Offsets */
-
-#define RRDB_WADDR_OFFSET 0x00000100lu
-#define RRDB_WLEN_OFFSET  0x00000101lu
-
-/* **************** */
-/*   MXVR Macros    */
-/* **************** */
-
-/* MXVR_CONFIG Macros */
-
-#define SET_MSB(x)       ( ( (x) & 0xF  ) << 9)
-
-/* MXVR_INT_STAT_1 Macros */
-
-#define DONEX(x)         (0x00000002 << (4 * (x)))
-#define HDONEX(x)        (0x00000001 << (4 * (x)))
-
-/* MXVR_INT_EN_1 Macros */
-
-#define DONEENX(x)       (0x00000002 << (4 * (x)))
-#define HDONEENX(x)      (0x00000001 << (4 * (x)))
-
-/* MXVR_CDRPLL_CTL Macros */
-
-#define SET_CDRSHPSEL(x) ( ( (x) & 0x3F ) << 16)
-
-/* MXVR_FMPLL_CTL Macros */
-
-#define SET_CDRCPSEL(x)  ( ( (x) & 0xFF ) << 24)
-#define SET_FMCPSEL(x)   ( ( (x) & 0xFF ) << 24)
-
-=======
->>>>>>> 2fbe74b9
 #endif /* _DEF_BF549_H */